/*
 * FDBDatabaseFactory.java
 *
 * This source file is part of the FoundationDB open source project
 *
 * Copyright 2015-2021 Apple Inc. and the FoundationDB project authors
 *
 * Licensed under the Apache License, Version 2.0 (the "License");
 * you may not use this file except in compliance with the License.
 * You may obtain a copy of the License at
 *
 *     http://www.apache.org/licenses/LICENSE-2.0
 *
 * Unless required by applicable law or agreed to in writing, software
 * distributed under the License is distributed on an "AS IS" BASIS,
 * WITHOUT WARRANTIES OR CONDITIONS OF ANY KIND, either express or implied.
 * See the License for the specific language governing permissions and
 * limitations under the License.
 */

package com.apple.foundationdb.record.provider.foundationdb;

import com.apple.foundationdb.Database;
import com.apple.foundationdb.NetworkOptions;
import com.apple.foundationdb.annotation.API;
import com.apple.foundationdb.annotation.SpotBugsSuppressWarnings;
import com.apple.foundationdb.record.RecordCoreArgumentException;
import com.apple.foundationdb.record.RecordCoreException;
import com.apple.foundationdb.record.provider.foundationdb.storestate.FDBRecordStoreStateCacheFactory;
import com.apple.foundationdb.record.provider.foundationdb.storestate.PassThroughRecordStoreStateCacheFactory;

import javax.annotation.Nonnull;
import javax.annotation.Nullable;
import java.util.HashMap;
import java.util.Map;
import java.util.concurrent.Executor;
import java.util.concurrent.ForkJoinPool;
import java.util.concurrent.TimeUnit;
import java.util.function.Function;
import java.util.function.Supplier;

/**
 * Abstract class for a factory that manages {@link FDBDatabase} instances.
 */
public abstract class FDBDatabaseFactory {

    /**
     * The default number of entries that is to be cached, per database, from
     * {@link com.apple.foundationdb.record.provider.foundationdb.keyspace.LocatableResolver} retrieval requests.
     */
    public static final int DEFAULT_DIRECTORY_CACHE_SIZE = 5000;
    /**
     * Special value to set the transaction timeout to to indicate that transactions should use the system
     * default.
     *
     * @see #setTransactionTimeoutMillis(long)
     */
    public static final long DEFAULT_TR_TIMEOUT_MILLIS = -1L;
    /**
     * Special value to set the transaction timeout to to indicate that transactions should not have any
     * timeout set at all.
     *
     * @see #setTransactionTimeoutMillis(long)
     */
    public static final long UNLIMITED_TR_TIMEOUT_MILLIS = 0L;

    protected static final Function<FDBLatencySource, Long> DEFAULT_LATENCY_INJECTOR = api -> 0L;

    protected final Map<String, FDBDatabase> databases = new HashMap<>();

    @Nullable
    protected volatile Executor networkExecutor = null;
    @Nonnull
    protected Function<Executor, Executor> contextExecutor = Function.identity();
    protected boolean unclosedWarning = true;
    @Nonnull
    protected Supplier<BlockingInAsyncDetection> blockingInAsyncDetectionSupplier = () -> BlockingInAsyncDetection.DISABLED;
    @Nonnull
    protected FDBRecordStoreStateCacheFactory storeStateCacheFactory = PassThroughRecordStoreStateCacheFactory.instance();
    @Nonnull
    private Executor executor = ForkJoinPool.commonPool();
    private int directoryCacheSize = DEFAULT_DIRECTORY_CACHE_SIZE;
    private boolean trackLastSeenVersion;
    private String datacenterId;
    private int maxAttempts = 10;
    private long maxDelayMillis = 1000;
    private long initialDelayMillis = 10;
    private int reverseDirectoryRowsPerTransaction = FDBReverseDirectoryCache.MAX_ROWS_PER_TRANSACTION;
    private long reverseDirectoryMaxMillisPerTransaction = FDBReverseDirectoryCache.MAX_MILLIS_PER_TRANSACTION;
    private long stateRefreshTimeMillis = TimeUnit.SECONDS.toMillis(FDBDatabase.DEFAULT_RESOLVER_STATE_CACHE_REFRESH_SECONDS);
    private long transactionTimeoutMillis = DEFAULT_TR_TIMEOUT_MILLIS;
    private long warnAndCloseOpenContextsAfterSeconds;

    private Function<FDBLatencySource, Long> latencyInjector = DEFAULT_LATENCY_INJECTOR;

    /**
<<<<<<< HEAD
     * Default implementation of {@link FDBDatabaseFactory}. For backwards compatibility reasons, the abstract class
     * used to be the concrete implementation and hence this method exists on the abstract class so that
     * existing call sites would continue to work.
     *
     * @return singleton instance of {@link FDBDatabaseFactoryImpl}.
     *
     * @deprecated Call {@link FDBDatabaseFactoryImpl#instance()} instead. This method will be removed in the next major
     * release.
     */
    @Deprecated
=======
     * Returns the default implementation of {@code FDBDatabaseFactory} (specifically an instance of
     * {@link FDBDatabaseFactoryImpl#instance()}.  Note that callers wishing to use alternative implementations
     * should call the appropriate {@code instance()} method for the implementation.
     *
     * @return singleton instance of {@link FDBDatabaseFactoryImpl}.
     */
>>>>>>> 930e389f
    @Nonnull
    public static FDBDatabaseFactoryImpl instance() {
        return FDBDatabaseFactoryImpl.instance();
    }

    @Nullable
    public Executor getNetworkExecutor() {
        return networkExecutor;
    }

    public void setNetworkExecutor(@Nonnull Executor networkExecutor) {
        this.networkExecutor = networkExecutor;
    }

    @Nonnull
    public Executor getExecutor() {
        return executor;
    }

    /**
     * Sets the executor that will be used for all asynchronous tasks that are produced from operations initiated
     * from databases produced from this factory.
     *
     * @param executor the executor to be used for asynchronous task completion
     */
    public void setExecutor(@Nonnull Executor executor) {
        this.executor = executor;
    }

    /**
     * Provides a function that will be invoked when a {@link FDBRecordContext} is created, taking as input the
     * {@code Executor} that is configured for the database, returning the {@code Executor} that will be used
     * to execute all asynchronous completions produced from the {@code FDBRecordContext}. An example use case
     * for this function is to ensure that {@code ThreadLocal} variables that are present in the thread that
     * creates the {@code FDBRecordContext} will be made present in the executor threads that are executing tasks.
     *
     * @param contextExecutor function to produce an executor to be used for all tasks executed on behalf of a
     * specific record context
     */
    public void setContextExecutor(@Nonnull Function<Executor, Executor> contextExecutor) {
        this.contextExecutor = contextExecutor;
    }

    public synchronized void clear() {
        for (FDBDatabase database : databases.values()) {
            database.close();
        }
        databases.clear();
    }

    public boolean isUnclosedWarning() {
        return unclosedWarning;
    }

    public void setUnclosedWarning(boolean unclosedWarning) {
        this.unclosedWarning = unclosedWarning;
    }

    public synchronized int getDirectoryCacheSize() {
        return directoryCacheSize;
    }

    @SuppressWarnings("PMD.BooleanGetMethodName")
    public synchronized boolean getTrackLastSeenVersion() {
        return trackLastSeenVersion;
    }

    public synchronized String getDatacenterId() {
        return datacenterId;
    }

    /**
     * Sets the number of directory layer entries that will be cached for each database that is produced by the factory.
     * Changing this value after databases have been created will result in each database having its existing entries
     * discarded and the cache size adjusted to the provided value.
     *
     * <p>Each {@link FDBDatabase} maintains a cache of entries that have been retrieved by any instance of a
     * {@link com.apple.foundationdb.record.provider.foundationdb.keyspace.LocatableResolver} using that database.
     * Thus, this cache is shared <i>across</i> all resolvers (it should be noted entries in this cache are
     * segregated by resolver and treated as distinct, ensuring that the value for a directory entry from one
     * resolver will not be returned to another resolver even if they share the same key).
     *
     * @param directoryCacheSize the new directory cache size
     */
    public synchronized void setDirectoryCacheSize(int directoryCacheSize) {
        this.directoryCacheSize = directoryCacheSize;
        for (FDBDatabase database : databases.values()) {
            database.setDirectoryCacheSize(directoryCacheSize);
        }
    }

    public synchronized void setTrackLastSeenVersion(boolean trackLastSeenVersion) {
        this.trackLastSeenVersion = trackLastSeenVersion;
        for (FDBDatabase database : databases.values()) {
            database.setTrackLastSeenVersion(trackLastSeenVersion);
        }
    }

    public synchronized void setDatacenterId(String datacenterId) {
        this.datacenterId = datacenterId;
        for (FDBDatabase database : databases.values()) {
            database.setDatacenterId(datacenterId);
        }
    }

    /**
     * Gets the maximum number of attempts for a database to make when running a
     * retriable transactional operation. This is used by {@link FDBDatabase#run(Function) FDBDatabase.run()}
     * and {@link FDBDatabase#runAsync(Function) FDBDatabase.runAsync()} to limit the number of
     * attempts that an operation is retried. The default value is 10.
     *
     * @return the maximum number of times to run a transactional database operation
     */
    public int getMaxAttempts() {
        return maxAttempts;
    }

    /**
     * Sets the maximum number of attempts for a database to make when running a
     * retriable transactional operation. This is used by {@link FDBDatabase#run(Function) FDBDatabase.run()}
     * and {@link FDBDatabase#runAsync(Function) FDBDatabase.runAsync()} to limit the number of
     * attempts that an operation is retried. The default value is 10.
     *
     * @param maxAttempts the maximum number of times to run a transactional database operation
     *
     * @throws IllegalArgumentException if a non-positive number is given
     */
    public void setMaxAttempts(int maxAttempts) {
        if (maxAttempts <= 0) {
            throw new RecordCoreException("Cannot set maximum number of attempts to less than or equal to zero");
        }
        this.maxAttempts = maxAttempts;
    }

    /**
     * Gets the maximum delay (in milliseconds) that will be applied between attempts to
     * run a transactional database operation. This is used within {@link FDBDatabase#run(Function)
     * FDBDatabase.run()}
     * and {@link FDBDatabase#runAsync(Function) FDBDatabase.runAsync()} to limit the time spent
     * between successive attempts at completing a database operation. The default value is 1000 so that
     * there will not be more than 1 second between attempts.
     *
     * @return the maximum delay between attempts when retrying operations
     */
    public long getMaxDelayMillis() {
        return maxDelayMillis;
    }

    /**
     * Sets the maximum delay (in milliseconds) that will be applied between attempts to
     * run a transactional database operation. This is used within {@link FDBDatabase#run(Function)
     * FDBDatabase.run()}
     * and {@link FDBDatabase#runAsync(Function) FDBDatabase.runAsync()} to limit the time spent
     * between successive attempts at completing a database operation. The default is 1000 so that
     * there will not be more than 1 second between attempts.
     *
     * @param maxDelayMillis the maximum delay between attempts when retrying operations
     *
     * @throws IllegalArgumentException if the value is negative or less than the minimum delay
     */
    public void setMaxDelayMillis(long maxDelayMillis) {
        if (maxDelayMillis < 0) {
            throw new RecordCoreException("Cannot set maximum delay milliseconds to less than or equal to zero");
        } else if (maxDelayMillis < initialDelayMillis) {
            throw new RecordCoreException("Cannot set maximum delay to less than minimum delay");
        }
        this.maxDelayMillis = maxDelayMillis;
    }

    /**
     * Gets the delay ceiling (in milliseconds) that will be applied between attempts to
     * run a transactional database operation. This is used within {@link FDBDatabase#run(Function)
     * FDBDatabase.run()}
     * and {@link FDBDatabase#runAsync(Function) FDBDatabase.runAsync()} to determine how
     * long to wait between the first and second attempts at running a database operation.
     * The exponential backoff algorithm will choose an amount of time to wait between zero
     * and the initial delay, and will use that value each successive iteration to determine
     * how long that wait should be. The default value is 10 milliseconds.
     *
     * @return the delay ceiling between the first and second attempts at running a database operation
     */
    public long getInitialDelayMillis() {
        return initialDelayMillis;
    }

    /**
     * Sets the delay ceiling (in milliseconds) that will be applied between attempts to
     * run a transactional database operation. This is used within {@link FDBDatabase#run(Function)
     * FDBDatabase.run()}
     * and {@link FDBDatabase#runAsync(Function) FDBDatabase.runAsync()} to determine how
     * long to wait between the first and second attempts at running a database operation.
     * The exponential backoff algorithm will choose an amount of time to wait between zero
     * and the initial delay, and will use that value each successive iteration to determine
     * how long that wait should be. The default value is 10 milliseconds.
     *
     * @param initialDelayMillis the delay ceiling between the first and second attempts at running a database operation
     *
     * @throws IllegalArgumentException if the value is negative or greater than the maximum delay
     */
    public void setInitialDelayMillis(long initialDelayMillis) {
        if (initialDelayMillis < 0) {
            throw new RecordCoreException("Cannot set initial delay milleseconds to less than zero");
        } else if (initialDelayMillis > maxDelayMillis) {
            throw new RecordCoreException("Cannot set initial delay to greater than maximum delay");
        }
        this.initialDelayMillis = initialDelayMillis;
    }

    /**
     * When a reverse directory lookup is performed from a {@link FDBReverseDirectoryCache} and an entry is not found
     * in the cache and, thus, the directory layer must be scanned to find it, this property determines how many rows
     * will be scanned within the context of a single transaction, before the transaction is closed and re-opened
     * in order to avoid a <code>past_version</code>.
     *
     * @param rowsPerTransaction the number of rows to scan within the context of a single transaction
     */
    public void setReverseDirectoryRowsPerTransaction(int rowsPerTransaction) {
        this.reverseDirectoryRowsPerTransaction = rowsPerTransaction;
    }

    public int getReverseDirectoryRowsPerTransaction() {
        return reverseDirectoryRowsPerTransaction;
    }

    /**
     * When a reverse directory lookup is performed from a {@link FDBReverseDirectoryCache} and an entry is not found
     * in the cache and, thus, the directory layer must be scanned to find it, this property determines how many
     * milliseconds may be spent scanning the cache within the context of a single transaction, before the transaction
     * is closed and re-opened in order to avoid a <code>past_version</code>.
     *
     * @param millisPerTransaction the number of miliseconds to spend scanning
     */
    public void setReverseDirectoryMaxMillisPerTransaction(long millisPerTransaction) {
        this.reverseDirectoryMaxMillisPerTransaction = millisPerTransaction;
    }

    public long getReverseDirectoryMaxMillisPerTransaction() {
        return reverseDirectoryMaxMillisPerTransaction;
    }

    /**
     * Get whether to warn and close record contexts open for too long.
     *
     * @return number of seconds after which a context and be closed and a warning logged
     */
    public long getWarnAndCloseOpenContextsAfterSeconds() {
        return warnAndCloseOpenContextsAfterSeconds;
    }

    /**
     * Set whether to warn and close record contexts open for too long.
     *
     * @param warnAndCloseOpenContextsAfterSeconds number of seconds after which a context and be closed and a warning
     * logged
     */
    public void setWarnAndCloseOpenContextsAfterSeconds(long warnAndCloseOpenContextsAfterSeconds) {
        this.warnAndCloseOpenContextsAfterSeconds = warnAndCloseOpenContextsAfterSeconds;
    }

    /**
     * Controls if calls to <code>FDBDatabase#asyncToSync(FDBStoreTimer, FDBStoreTimer.Wait, CompletableFuture)</code>
     * or <code>FDBRecordContext#asyncToSync(FDBStoreTimer.Wait, CompletableFuture)</code> will attempt to detect
     * when they are being called from within an asynchronous context and how they should react to this fact
     * when they are. Note that the process of performing this detection is quite expensive, so running with
     * detection enabled in not recommended for environments other than testing.
     *
     * @param behavior the blocking desired blocking detection behavior
     * (see {@link BlockingInAsyncDetection})
     */
    public void setBlockingInAsyncDetection(@Nonnull BlockingInAsyncDetection behavior) {
        setBlockingInAsyncDetection(() -> behavior);
    }

    /**
     * Provides a supplier that controls if calls to <code>FDBDatabase#asyncToSync(FDBStoreTimer, FDBStoreTimer.Wait,
     * CompletableFuture)</code>
     * or <code>FDBRecordContext#asyncToSync(FDBStoreTimer.Wait, CompletableFuture)</code> will attempt to detect
     * when they are being called from within an asynchronous context and how they should react to this fact
     * when they are.  Because such detection is quite expensive, it is suggested that it is either
     * {@link BlockingInAsyncDetection#DISABLED} for anything other than testing environments or that the
     * supplier randomly chooses a small sample rate in which detection should be enabled.
     *
     * @param supplier a supplier that produces the blocking desired blocking detection behavior
     * (see {@link BlockingInAsyncDetection})
     */
    public void setBlockingInAsyncDetection(@Nonnull Supplier<BlockingInAsyncDetection> supplier) {
        this.blockingInAsyncDetectionSupplier = supplier;
    }

    /**
     * Provides a function that computes a latency that should be injected into a specific FDB operation.  The
     * provided function takes a {@link FDBLatencySource} as input and returns the number of milliseconds delay that
     * should
     * be injected before the operation completes.  Returning a value of zero or less indicates that no delay should
     * be injected.
     *
     * <p>Latency injection can be useful for simulating environments in which FDB is under stress or in a
     * configuration in which latency is inherent in its operation.
     *
     * @param latencyInjector a function computing the latency to be injected into an operation
     */
    public void setLatencyInjector(@Nonnull Function<FDBLatencySource, Long> latencyInjector) {
        this.latencyInjector = latencyInjector;
    }

    /**
     * Returns the current latency injector.
     *
     * @return the current latency injector
     */
    @Nonnull
    public Function<FDBLatencySource, Long> getLatencyInjector() {
        return latencyInjector;
    }

    /**
     * Removes any previously installed latency injector.
     */
    public void clearLatencyInjector() {
        this.latencyInjector = DEFAULT_LATENCY_INJECTOR;
    }

    public long getStateRefreshTimeMillis() {
        return stateRefreshTimeMillis;
    }

    /**
     * Set the refresh time for the cached {@link com.apple.foundationdb.record.provider.foundationdb.keyspace.LocatableResolver}
     * state. Defaults to {@value FDBDatabase#DEFAULT_RESOLVER_STATE_CACHE_REFRESH_SECONDS} seconds.
     *
     * @param stateRefreshTimeMillis time to set, in milliseconds
     */
    public void setStateRefreshTimeMillis(long stateRefreshTimeMillis) {
        this.stateRefreshTimeMillis = stateRefreshTimeMillis;
    }

    /**
     * Set the transaction timeout time in milliseconds. Databases created by this factory will use this value when
     * they create transactions. If the timeout is reached, the transaction will fail with an
     * {@link FDBExceptions.FDBStoreTransactionTimeoutException}
     * and will not be retried. Any outstanding work from the transaction will be cancelled, though the
     * user should still close the {@link FDBRecordContext} to free any native memory used by the transaction.
     *
     * <p>
     * If set to {@link #DEFAULT_TR_TIMEOUT_MILLIS}, then the transaction's timeout will default to the system default,
     * which is the value set by {@link com.apple.foundationdb.DatabaseOptions#setTransactionTimeout(long)}. If that
     * option is not set, then no timeout will be imposed on the transaction. Note also that this is the
     * default value
     * </p>
     *
     * <p>
     * If set to {@link #UNLIMITED_TR_TIMEOUT_MILLIS}, then the no timeout will be imposed on the transaction. This
     * will override the system default if one is set.
     * </p>
     *
     * @param transactionTimeoutMillis the amount of time in milliseconds before a transaction should timeout
     */
    public void setTransactionTimeoutMillis(long transactionTimeoutMillis) {
        if (transactionTimeoutMillis < DEFAULT_TR_TIMEOUT_MILLIS) {
            throw new RecordCoreArgumentException("cannot set transaction timeout millis to " + transactionTimeoutMillis);
        }
        this.transactionTimeoutMillis = transactionTimeoutMillis;
    }

    /**
     * Get the transaction timeout time in milliseconds. See {@link #setTransactionTimeoutMillis(long)} for more
     * information, especially for the meaning of the special values {@link #DEFAULT_TR_TIMEOUT_MILLIS} and
     * {@link #UNLIMITED_TR_TIMEOUT_MILLIS}.
     *
     * @return the transaction timeout time in milliseconds
     *
     * @see #setTransactionTimeoutMillis(long)
     */
    public long getTransactionTimeoutMillis() {
        return transactionTimeoutMillis;
    }

    /**
     * Get the store state cache factory. Each {@link FDBDatabase} produced by this {@code FDBDatabaseFactory} will
     * be
     * initialized with an {@link com.apple.foundationdb.record.provider.foundationdb.storestate.FDBRecordStoreStateCache
     * FDBRecordStoreStateCache}
     * from this cache factory. By default, the factory is a {@link PassThroughRecordStoreStateCacheFactory} which
     * means
     * that the record store state information is never cached.
     *
     * @return the factory of {@link com.apple.foundationdb.record.provider.foundationdb.storestate.FDBRecordStoreStateCache
     * FDBRecordStoreStateCache}s
     * used when initializing {@link FDBDatabase}s
     */
    @API(API.Status.EXPERIMENTAL)
    @Nonnull
    public FDBRecordStoreStateCacheFactory getStoreStateCacheFactory() {
        return storeStateCacheFactory;
    }

    /**
     * Set the store state cache factory. Each {@link FDBDatabase} produced by this {@code FDBDatabaseFactory} will
     * be
     * initialized with an {@link com.apple.foundationdb.record.provider.foundationdb.storestate.FDBRecordStoreStateCache
     * FDBRecordStoreStateCache}
     * from the cache factory provided.
     *
     * @param storeStateCacheFactory a factory of {@link com.apple.foundationdb.record.provider.foundationdb.storestate.FDBRecordStoreStateCache
     * FDBRecordStoreStateCache}s
     * to use when initializing {@link FDBDatabase}s
     *
     * @see com.apple.foundationdb.record.provider.foundationdb.storestate.FDBRecordStoreStateCache
     */
    @API(API.Status.EXPERIMENTAL)
    public void setStoreStateCacheFactory(@Nonnull FDBRecordStoreStateCacheFactory storeStateCacheFactory) {
        this.storeStateCacheFactory = storeStateCacheFactory;
    }

    /**
     * Creates a new {@code Executor} for use by a specific {@code FDBRecordContext}. If {@code mdcContext}
     * is not {@code null}, the executor will ensure that the provided MDC present within the context of the
     * executor thread.
     *
     * @param mdcContext if present, the MDC context to be made available within the executors threads
     *
     * @return a new executor to be used by a {@code FDBRecordContext}
     */
    @Nonnull
    public Executor newContextExecutor(@Nullable Map<String, String> mdcContext) {
        Executor newExecutor = contextExecutor.apply(getExecutor());
        if (mdcContext != null) {
            newExecutor = new ContextRestoringExecutor(newExecutor, mdcContext);
        }
        return newExecutor;
    }

    /**
     * Set the number of threads per FDB client version. The default value is 1.
     *
     * @param threadsPerClientV the number of threads per client version. Cannot be less than 1.
     *
     * @deprecated Call directly on {@link FDBDatabaseFactoryImpl}. This will be removed in a future release.
     */
    @Deprecated
    public static void setThreadsPerClientVersion(int threadsPerClientV) {
        FDBDatabaseFactoryImpl.setThreadsPerClientVersion(threadsPerClientV);
    }

    /**
     * Get the number of threads per FDB client version. The default value is 1.
     *
     * @return the number of threads per client version to use.
     *
     * @deprecated Call directly on {@link FDBDatabaseFactoryImpl}. This will be removed in a future release.
     */
    @Deprecated
    public static int getThreadsPerClientVersion() {
        return FDBDatabaseFactoryImpl.getThreadsPerClientVersion();
<<<<<<< HEAD
    }

    @Nonnull
    public Supplier<BlockingInAsyncDetection> getBlockingInAsyncDetectionSupplier() {
        return this.blockingInAsyncDetectionSupplier;
=======
>>>>>>> 930e389f
    }

    public abstract void shutdown();

    /**
     * Configure the client trace directory and log group. If set, this will configure the native client to
     * emit trace logs with important metrics and instrumentation. As this information is useful for monitoring
     * FoundationDB client behavior, it is generally recommended that the user set this option in production
     * environments.
     *
     * <p>
     * The logs will be placed in the directory on the local filesystem specified by the {@code traceDirectory}
     * parameter. If the {@code traceLogGroup} is set to a non-null value, each log message will have a
     * {@code LogGroup} field associated with it that is set to the parameter's value. This can be used to associate
     * log messages from related processes together.
     * </p>
     *
     * <p>
     * This method should be called prior to the first time this factory is used to produce an {@link FDBDatabase}.
     * The factory will configure the client in a manner consistent with the passed parameters the first
     * time a database is needed, and subsequent calls to this method will have no effect.
     * </p>
     *
     * @param traceDirectory the directory in which to write trace log files or {@code null} to disable writing logs
     * @param traceLogGroup the value to set the log group field to in each message of {@code null} to set no group
     */
    @SpotBugsSuppressWarnings("IS2_INCONSISTENT_SYNC")
    public abstract void setTrace(@Nullable String traceDirectory, @Nullable String traceLogGroup);

    /**
     * Set the output format for the client trace logs. This only will have any effect if
     * {@link #setTrace(String, String)} is also called. If that method is called (i.e., if trace logs are enabled),
     * then this will be used to configure what the output format of trace log files should be. See
     * {@link FDBTraceFormat} for more details on what options are available.
     *
     * <p>
     * This method should be called prior to the first time this factory is used to produce an {@link FDBDatabase}.
     * The factory will configure the client in a manner consistent with the passed parameters the first
     * time a database is needed, and subsequent calls to this method will have no effect.
     * </p>
     *
     * @param traceFormat the output format for client trace logs
     *
     * @see #setTrace(String, String)
     * @see FDBTraceFormat
     */
    public abstract void setTraceFormat(@Nonnull FDBTraceFormat traceFormat);

    /**
     * Set whether additional run-loop profiling of the FDB client is enabled. This can be useful for debugging
     * certain performance problems, but the profiling is also fairly heavy-weight, and so it is not generally
     * recommended when performance is critical. This method should be set prior to the first {@link FDBDatabase}
     * is returned by this factory, as otherwise, it will have no effect (i.e., run-loop profiling will not actually
     * be enabled). Enabling run-loop profiling also places its output in the FDB client trace logs, so it only makes
     * sense to call this method if one also calls {@link #setTrace(String, String)}.
     *
     * @param runLoopProfilingEnabled whether run-loop profiling should be enabled
     *
     * @see NetworkOptions#setEnableSlowTaskProfiling()
     * @deprecated Call directly on {@link FDBDatabaseFactoryImpl}. This method will be removed in the abstract class
     * in the next major release.
     */
    public abstract void setRunLoopProfilingEnabled(boolean runLoopProfilingEnabled);

    /**
     * Get whether additional run-loop profiling has been been enabled.
     *
     * @return whether additional run-loop profiling has been enabled
     *
     * @see #setRunLoopProfilingEnabled(boolean)
     * @deprecated Call directly on {@link FDBDatabaseFactoryImpl}. This method will be removed in the abstract class
     * in the next major release.
     */
    public abstract boolean isRunLoopProfilingEnabled();

    /**
     * Use transactionIsTracedSupplier to control whether a newly created transaction should be traced or not. Traced
     * transactions are used to identify and profile unclosed transactions. In order to trace the source of a leaked
     * transaction, it is necessary to capture a stack trace at the point the transaction is created which is a rather
     * expensive operation, so this should either be disabled in a production environment or the supplier to return
     * true for only a very small subset of transactions.
     *
     * @param transactionIsTracedSupplier a supplier which should return <code>true</code> for creating traced
     * transactions
     */
    public abstract void setTransactionIsTracedSupplier(Supplier<Boolean> transactionIsTracedSupplier);

    public abstract Supplier<Boolean> getTransactionIsTracedSupplier();

    @Nonnull
<<<<<<< HEAD
=======
    public Supplier<BlockingInAsyncDetection> getBlockingInAsyncDetectionSupplier() {
        return this.blockingInAsyncDetectionSupplier;
    }

    public abstract void shutdown();

    /**
     * Configure the client trace directory and log group. If set, this will configure the native client to
     * emit trace logs with important metrics and instrumentation. As this information is useful for monitoring
     * FoundationDB client behavior, it is generally recommended that the user set this option in production
     * environments.
     *
     * <p>
     * The logs will be placed in the directory on the local filesystem specified by the {@code traceDirectory}
     * parameter. If the {@code traceLogGroup} is set to a non-null value, each log message will have a
     * {@code LogGroup} field associated with it that is set to the parameter's value. This can be used to associate
     * log messages from related processes together.
     * </p>
     *
     * <p>
     * This method should be called prior to the first time this factory is used to produce an {@link FDBDatabase}.
     * The factory will configure the client in a manner consistent with the passed parameters the first
     * time a database is needed, and subsequent calls to this method will have no effect.
     * </p>
     *
     * @param traceDirectory the directory in which to write trace log files or {@code null} to disable writing logs
     * @param traceLogGroup the value to set the log group field to in each message of {@code null} to set no group
     */
    @SpotBugsSuppressWarnings("IS2_INCONSISTENT_SYNC")
    public abstract void setTrace(@Nullable String traceDirectory, @Nullable String traceLogGroup);

    /**
     * Set the output format for the client trace logs. This only will have any effect if
     * {@link #setTrace(String, String)} is also called. If that method is called (i.e., if trace logs are enabled),
     * then this will be used to configure what the output format of trace log files should be. See
     * {@link FDBTraceFormat} for more details on what options are available.
     *
     * <p>
     * This method should be called prior to the first time this factory is used to produce an {@link FDBDatabase}.
     * The factory will configure the client in a manner consistent with the passed parameters the first
     * time a database is needed, and subsequent calls to this method will have no effect.
     * </p>
     *
     * @param traceFormat the output format for client trace logs
     *
     * @see #setTrace(String, String)
     * @see FDBTraceFormat
     */
    public abstract void setTraceFormat(@Nonnull FDBTraceFormat traceFormat);

    /**
     * Set whether additional run-loop profiling of the FDB client is enabled. This can be useful for debugging
     * certain performance problems, but the profiling is also fairly heavy-weight, and so it is not generally
     * recommended when performance is critical. This method should be set prior to the first {@link FDBDatabase}
     * is returned by this factory, as otherwise, it will have no effect (i.e., run-loop profiling will not actually
     * be enabled). Enabling run-loop profiling also places its output in the FDB client trace logs, so it only makes
     * sense to call this method if one also calls {@link #setTrace(String, String)}.
     *
     * @param runLoopProfilingEnabled whether run-loop profiling should be enabled
     *
     * @see NetworkOptions#setEnableSlowTaskProfiling()
     */
    public abstract void setRunLoopProfilingEnabled(boolean runLoopProfilingEnabled);

    /**
     * Get whether additional run-loop profiling has been been enabled.
     *
     * @return whether additional run-loop profiling has been enabled
     *
     * @see #setRunLoopProfilingEnabled(boolean)
     */
    public abstract boolean isRunLoopProfilingEnabled();

    /**
     * Use transactionIsTracedSupplier to control whether a newly created transaction should be traced or not. Traced
     * transactions are used to identify and profile unclosed transactions. In order to trace the source of a leaked
     * transaction, it is necessary to capture a stack trace at the point the transaction is created which is a rather
     * expensive operation, so this should either be disabled in a production environment or the supplier to return
     * true for only a very small subset of transactions.
     *
     * @param transactionIsTracedSupplier a supplier which should return <code>true</code> for creating traced
     * transactions
     */
    public abstract void setTransactionIsTracedSupplier(Supplier<Boolean> transactionIsTracedSupplier);

    public abstract Supplier<Boolean> getTransactionIsTracedSupplier();

    @Nonnull
>>>>>>> 930e389f
    public abstract FDBDatabase getDatabase(@Nullable String clusterFile);

    @Nonnull
    public FDBDatabase getDatabase() {
        return getDatabase(null);
    }

    /**
     * Get the locality provider that is used to discover the server location of the keys.
     *
     * @return the installed locality provider
     */
    @Nonnull
    public abstract FDBLocalityProvider getLocalityProvider();

    /**
     * Set the locality provider that is used to discover the server location of the keys.
     *
     * @param localityProvider the locality provider
     *
     * @see FDBLocalityUtil
     */
    public abstract void setLocalityProvider(@Nonnull FDBLocalityProvider localityProvider);

    /**
     * Return a {@link Database} object from the factory.
     *
     * @param clusterFile Cluster file.
     *
     * @return FDB Database object.
     */
    @Nonnull
    public abstract Database open(String clusterFile);
}<|MERGE_RESOLUTION|>--- conflicted
+++ resolved
@@ -94,25 +94,12 @@
     private Function<FDBLatencySource, Long> latencyInjector = DEFAULT_LATENCY_INJECTOR;
 
     /**
-<<<<<<< HEAD
-     * Default implementation of {@link FDBDatabaseFactory}. For backwards compatibility reasons, the abstract class
-     * used to be the concrete implementation and hence this method exists on the abstract class so that
-     * existing call sites would continue to work.
-     *
-     * @return singleton instance of {@link FDBDatabaseFactoryImpl}.
-     *
-     * @deprecated Call {@link FDBDatabaseFactoryImpl#instance()} instead. This method will be removed in the next major
-     * release.
-     */
-    @Deprecated
-=======
      * Returns the default implementation of {@code FDBDatabaseFactory} (specifically an instance of
      * {@link FDBDatabaseFactoryImpl#instance()}.  Note that callers wishing to use alternative implementations
      * should call the appropriate {@code instance()} method for the implementation.
      *
      * @return singleton instance of {@link FDBDatabaseFactoryImpl}.
      */
->>>>>>> 930e389f
     @Nonnull
     public static FDBDatabaseFactoryImpl instance() {
         return FDBDatabaseFactoryImpl.instance();
@@ -567,14 +554,11 @@
     @Deprecated
     public static int getThreadsPerClientVersion() {
         return FDBDatabaseFactoryImpl.getThreadsPerClientVersion();
-<<<<<<< HEAD
     }
 
     @Nonnull
     public Supplier<BlockingInAsyncDetection> getBlockingInAsyncDetectionSupplier() {
         return this.blockingInAsyncDetectionSupplier;
-=======
->>>>>>> 930e389f
     }
 
     public abstract void shutdown();
@@ -634,8 +618,6 @@
      * @param runLoopProfilingEnabled whether run-loop profiling should be enabled
      *
      * @see NetworkOptions#setEnableSlowTaskProfiling()
-     * @deprecated Call directly on {@link FDBDatabaseFactoryImpl}. This method will be removed in the abstract class
-     * in the next major release.
      */
     public abstract void setRunLoopProfilingEnabled(boolean runLoopProfilingEnabled);
 
@@ -645,8 +627,6 @@
      * @return whether additional run-loop profiling has been enabled
      *
      * @see #setRunLoopProfilingEnabled(boolean)
-     * @deprecated Call directly on {@link FDBDatabaseFactoryImpl}. This method will be removed in the abstract class
-     * in the next major release.
      */
     public abstract boolean isRunLoopProfilingEnabled();
 
@@ -665,97 +645,6 @@
     public abstract Supplier<Boolean> getTransactionIsTracedSupplier();
 
     @Nonnull
-<<<<<<< HEAD
-=======
-    public Supplier<BlockingInAsyncDetection> getBlockingInAsyncDetectionSupplier() {
-        return this.blockingInAsyncDetectionSupplier;
-    }
-
-    public abstract void shutdown();
-
-    /**
-     * Configure the client trace directory and log group. If set, this will configure the native client to
-     * emit trace logs with important metrics and instrumentation. As this information is useful for monitoring
-     * FoundationDB client behavior, it is generally recommended that the user set this option in production
-     * environments.
-     *
-     * <p>
-     * The logs will be placed in the directory on the local filesystem specified by the {@code traceDirectory}
-     * parameter. If the {@code traceLogGroup} is set to a non-null value, each log message will have a
-     * {@code LogGroup} field associated with it that is set to the parameter's value. This can be used to associate
-     * log messages from related processes together.
-     * </p>
-     *
-     * <p>
-     * This method should be called prior to the first time this factory is used to produce an {@link FDBDatabase}.
-     * The factory will configure the client in a manner consistent with the passed parameters the first
-     * time a database is needed, and subsequent calls to this method will have no effect.
-     * </p>
-     *
-     * @param traceDirectory the directory in which to write trace log files or {@code null} to disable writing logs
-     * @param traceLogGroup the value to set the log group field to in each message of {@code null} to set no group
-     */
-    @SpotBugsSuppressWarnings("IS2_INCONSISTENT_SYNC")
-    public abstract void setTrace(@Nullable String traceDirectory, @Nullable String traceLogGroup);
-
-    /**
-     * Set the output format for the client trace logs. This only will have any effect if
-     * {@link #setTrace(String, String)} is also called. If that method is called (i.e., if trace logs are enabled),
-     * then this will be used to configure what the output format of trace log files should be. See
-     * {@link FDBTraceFormat} for more details on what options are available.
-     *
-     * <p>
-     * This method should be called prior to the first time this factory is used to produce an {@link FDBDatabase}.
-     * The factory will configure the client in a manner consistent with the passed parameters the first
-     * time a database is needed, and subsequent calls to this method will have no effect.
-     * </p>
-     *
-     * @param traceFormat the output format for client trace logs
-     *
-     * @see #setTrace(String, String)
-     * @see FDBTraceFormat
-     */
-    public abstract void setTraceFormat(@Nonnull FDBTraceFormat traceFormat);
-
-    /**
-     * Set whether additional run-loop profiling of the FDB client is enabled. This can be useful for debugging
-     * certain performance problems, but the profiling is also fairly heavy-weight, and so it is not generally
-     * recommended when performance is critical. This method should be set prior to the first {@link FDBDatabase}
-     * is returned by this factory, as otherwise, it will have no effect (i.e., run-loop profiling will not actually
-     * be enabled). Enabling run-loop profiling also places its output in the FDB client trace logs, so it only makes
-     * sense to call this method if one also calls {@link #setTrace(String, String)}.
-     *
-     * @param runLoopProfilingEnabled whether run-loop profiling should be enabled
-     *
-     * @see NetworkOptions#setEnableSlowTaskProfiling()
-     */
-    public abstract void setRunLoopProfilingEnabled(boolean runLoopProfilingEnabled);
-
-    /**
-     * Get whether additional run-loop profiling has been been enabled.
-     *
-     * @return whether additional run-loop profiling has been enabled
-     *
-     * @see #setRunLoopProfilingEnabled(boolean)
-     */
-    public abstract boolean isRunLoopProfilingEnabled();
-
-    /**
-     * Use transactionIsTracedSupplier to control whether a newly created transaction should be traced or not. Traced
-     * transactions are used to identify and profile unclosed transactions. In order to trace the source of a leaked
-     * transaction, it is necessary to capture a stack trace at the point the transaction is created which is a rather
-     * expensive operation, so this should either be disabled in a production environment or the supplier to return
-     * true for only a very small subset of transactions.
-     *
-     * @param transactionIsTracedSupplier a supplier which should return <code>true</code> for creating traced
-     * transactions
-     */
-    public abstract void setTransactionIsTracedSupplier(Supplier<Boolean> transactionIsTracedSupplier);
-
-    public abstract Supplier<Boolean> getTransactionIsTracedSupplier();
-
-    @Nonnull
->>>>>>> 930e389f
     public abstract FDBDatabase getDatabase(@Nullable String clusterFile);
 
     @Nonnull
