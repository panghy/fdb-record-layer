--- conflicted
+++ resolved
@@ -217,9 +217,64 @@
     }
 
     @Test
-<<<<<<< HEAD
-    public void testBlockingCreatingAsyncDetection() {
-=======
+    public void testBlockingCreatingAsyncDetection() throws Exception {
+        FDBDatabaseFactory factory = FDBDatabaseFactory.instance();
+        factory.setBlockingInAsyncDetection(BlockingInAsyncDetection.WARN_COMPLETE_EXCEPTION_BLOCKING);
+        factory.clear();
+
+        FDBDatabase database = factory.getDatabase();
+        TestHelpers.assertLogs(FDBDatabase.class, FDBDatabase.BLOCKING_RETURNING_ASYNC_MESSAGE,
+                () -> returnAnAsync(database, MoreAsyncUtil.delayedFuture(200L, TimeUnit.MILLISECONDS)));
+    }
+
+    @Test
+    public void testCompletedBlockingCreatingAsyncDetection() {
+        FDBDatabaseFactory factory = FDBDatabaseFactory.instance();
+        factory.setBlockingInAsyncDetection(BlockingInAsyncDetection.WARN_COMPLETE_EXCEPTION_BLOCKING);
+        factory.clear();
+
+        FDBDatabase database = factory.getDatabase();
+        TestHelpers.assertDidNotLog(FDBDatabase.class, FDBDatabase.BLOCKING_RETURNING_ASYNC_MESSAGE,
+                () -> returnAnAsync(database, CompletableFuture.completedFuture(10L)));
+    }
+
+    @ParameterizedTest(name = "testJoinNowOnCompletedFuture (behavior = {0})")
+    @EnumSource(BlockingInAsyncDetection.class)
+    public void testJoinNowOnCompletedFuture(BlockingInAsyncDetection behavior) {
+        FDBDatabaseFactory factory = FDBDatabaseFactory.instance();
+        factory.setBlockingInAsyncDetection(behavior);
+        factory.clear();
+
+        FDBDatabase database = factory.getDatabase();
+        TestHelpers.assertDidNotLog(FDBDatabase.class, FDBDatabase.BLOCKING_FOR_FUTURE_MESSAGE, () -> {
+            long val = database.joinNow(CompletableFuture.completedFuture(1066L));
+            assertEquals(1066L, val);
+            return null;
+        });
+    }
+
+    @ParameterizedTest(name = "testJoinNowOnNonCompletedFuture (behavior = {0})")
+    @EnumSource(BlockingInAsyncDetection.class)
+    public void testJoinNowOnNonCompletedFuture(BlockingInAsyncDetection behavior) {
+        FDBDatabaseFactory factory = FDBDatabaseFactory.instance();
+        factory.setBlockingInAsyncDetection(behavior);
+        factory.clear();
+
+        FDBDatabase database = factory.getDatabase();
+        if (behavior.throwExceptionOnBlocking()) {
+            assertThrows(BlockingInAsyncException.class, () -> database.joinNow(new CompletableFuture<>()));
+        } else {
+            FDBDatabase database2 = factory.getDatabase();
+            TestHelpers.assertLogs(FDBDatabase.class, FDBDatabase.BLOCKING_FOR_FUTURE_MESSAGE, () -> {
+                long val = database2.joinNow(MoreAsyncUtil.delayedFuture(100, TimeUnit.MILLISECONDS)
+                        .thenApply(vignore -> 1066L));
+                assertEquals(1066L, val);
+                return null;
+            });
+        }
+    }
+
+    @Test
     public void loggableTimeoutException() {
         CompletableFuture<Void> delayed = new CompletableFuture<Void>();
         FDBDatabaseFactory factory = FDBDatabaseFactory.instance();
@@ -238,65 +293,6 @@
         } finally {
             factory.clear();
             timer.reset();
-        }
-    }
-
-    @Test
-    public void testBlockingCreatingAsyncDetection() throws Exception {
->>>>>>> 68d3f1b8
-        FDBDatabaseFactory factory = FDBDatabaseFactory.instance();
-        factory.setBlockingInAsyncDetection(BlockingInAsyncDetection.WARN_COMPLETE_EXCEPTION_BLOCKING);
-        factory.clear();
-
-        FDBDatabase database = factory.getDatabase();
-        TestHelpers.assertLogs(FDBDatabase.class, FDBDatabase.BLOCKING_RETURNING_ASYNC_MESSAGE,
-                () -> returnAnAsync(database, MoreAsyncUtil.delayedFuture(200L, TimeUnit.MILLISECONDS)));
-    }
-
-    @Test
-    public void testCompletedBlockingCreatingAsyncDetection() {
-        FDBDatabaseFactory factory = FDBDatabaseFactory.instance();
-        factory.setBlockingInAsyncDetection(BlockingInAsyncDetection.WARN_COMPLETE_EXCEPTION_BLOCKING);
-        factory.clear();
-
-        FDBDatabase database = factory.getDatabase();
-        TestHelpers.assertDidNotLog(FDBDatabase.class, FDBDatabase.BLOCKING_RETURNING_ASYNC_MESSAGE,
-                () -> returnAnAsync(database, CompletableFuture.completedFuture(10L)));
-    }
-
-    @ParameterizedTest(name = "testJoinNowOnCompletedFuture (behavior = {0})")
-    @EnumSource(BlockingInAsyncDetection.class)
-    public void testJoinNowOnCompletedFuture(BlockingInAsyncDetection behavior) {
-        FDBDatabaseFactory factory = FDBDatabaseFactory.instance();
-        factory.setBlockingInAsyncDetection(behavior);
-        factory.clear();
-
-        FDBDatabase database = factory.getDatabase();
-        TestHelpers.assertDidNotLog(FDBDatabase.class, FDBDatabase.BLOCKING_FOR_FUTURE_MESSAGE, () -> {
-            long val = database.joinNow(CompletableFuture.completedFuture(1066L));
-            assertEquals(1066L, val);
-            return null;
-        });
-    }
-
-    @ParameterizedTest(name = "testJoinNowOnNonCompletedFuture (behavior = {0})")
-    @EnumSource(BlockingInAsyncDetection.class)
-    public void testJoinNowOnNonCompletedFuture(BlockingInAsyncDetection behavior) {
-        FDBDatabaseFactory factory = FDBDatabaseFactory.instance();
-        factory.setBlockingInAsyncDetection(behavior);
-        factory.clear();
-
-        FDBDatabase database = factory.getDatabase();
-        if (behavior.throwExceptionOnBlocking()) {
-            assertThrows(BlockingInAsyncException.class, () -> database.joinNow(new CompletableFuture<>()));
-        } else {
-            FDBDatabase database2 = factory.getDatabase();
-            TestHelpers.assertLogs(FDBDatabase.class, FDBDatabase.BLOCKING_FOR_FUTURE_MESSAGE, () -> {
-                long val = database2.joinNow(MoreAsyncUtil.delayedFuture(100, TimeUnit.MILLISECONDS)
-                        .thenApply(vignore -> 1066L));
-                assertEquals(1066L, val);
-                return null;
-            });
         }
     }
 
