# Release Notes

This document contains a log of changes to the FoundationDB Record Layer. It aims to include mostly user-visible changes or improvements. Within each minor release, larger or more involved changes are highlighted first before detailing the changes that were included in each build or patch version. Users should especially take note of any breaking changes or special upgrade instructions which should always be included as a preface to the minor version as a whole before looking at changes at a version-by-version level.

As the [versioning guide](Versioning.md) details, it cannot always be determined solely by looking at the version numbers whether one Record Layer version contains all changes included in another. In particular, bug fixes and backwards-compatible changes might be back-ported to or introduced as patches against older versions. To track when a patch version has been included in the main release train, some releases will say as a note that they contain all changes from a specific patch.

## 3.0

### Breaking Changes

This verison of the Record Layer removes some legacy elements of the API that were deprecated in previous releases. Most notably, it removes the methods on the `RecordCursor` interface that were compatible with Java `Iterator`s. That API was deprecated in version [2.6](#26) to make it easier for adopters to reason about continuations in asynchronous code by associating each value returned by the cursor with that value's continuation. Adopters still using the deprecated API can either use the `onNext()` and `getNext()` methods on the `RecordCursor` interface or call `asIterator()` to get a `RecordCursorIterator`, which retains compatibility with the `Iterator` interface.

Another, smaller change that has been made is that by default, new indexes added to existing stores (that cannot be built in-line) are now initialized with a `DISABLED` `IndexState` whereas the index used default to a `WRITE_ONLY` state. This means that any records written to the record store prior to the index being built will not perform any I/O to update the index, which is effectively wasted work. However, all indexes must be put in the `WRITE_ONLY` state while they are being built in order to ensure that any updates to the index during the build are captured. This is something that the `OnlineIndexer` should be able to handle automatically for most users, but users of the `ERROR_IF_DISABLED_CONTINUE_IF_WRITE_ONLY` index state precondition may start seeing additional `RecordCoreStorageException`s with the message "Attempted to build non-write-only index" when attempting to build an index. That `IndexStatePrecondition` is not reccommended, however, and users should switch over to using a different `IndexStatePrecondition` (like the default index state precondition, `BUILD_IF_DISABLED_CONTINUE_IF_WRITE_ONLY`) instead or explicitly set the index state on the index to `WRITE_ONLY` prior to building the index. Users can also replicate the old behavior by supplying a `UserVersionChecker` implementation with an appropriate implementation of `needRebuildIndex` to the `FDBRecordStore.Builder`.

<!--
// begin next release
### NEXT_RELEASE

* **Bug fix** Fix 1 [(Issue #NNN)](https://github.com/FoundationDB/fdb-record-layer/issues/NNN)
* **Bug fix** Fix 2 [(Issue #NNN)](https://github.com/FoundationDB/fdb-record-layer/issues/NNN)
* **Bug fix** Fix 3 [(Issue #NNN)](https://github.com/FoundationDB/fdb-record-layer/issues/NNN)
* **Bug fix** Fix 4 [(Issue #NNN)](https://github.com/FoundationDB/fdb-record-layer/issues/NNN)
* **Bug fix** Fix 5 [(Issue #NNN)](https://github.com/FoundationDB/fdb-record-layer/issues/NNN)
* **Performance** Improvement 1 [(Issue #NNN)](https://github.com/FoundationDB/fdb-record-layer/issues/NNN)
* **Performance** Improvement 2 [(Issue #NNN)](https://github.com/FoundationDB/fdb-record-layer/issues/NNN)
* **Performance** Improvement 3 [(Issue #NNN)](https://github.com/FoundationDB/fdb-record-layer/issues/NNN)
* **Performance** Improvement 4 [(Issue #NNN)](https://github.com/FoundationDB/fdb-record-layer/issues/NNN)
* **Performance** Improvement 5 [(Issue #NNN)](https://github.com/FoundationDB/fdb-record-layer/issues/NNN)
* **Feature** Methods to estimate the size of a record store are now exposed [(Issue #1229)](https://github.com/FoundationDB/fdb-record-layer/issues/1229)
* **Feature** Feature 2 [(Issue #NNN)](https://github.com/FoundationDB/fdb-record-layer/issues/NNN)
* **Feature** Feature 3 [(Issue #NNN)](https://github.com/FoundationDB/fdb-record-layer/issues/NNN)
* **Feature** Feature 4 [(Issue #NNN)](https://github.com/FoundationDB/fdb-record-layer/issues/NNN)
* **Feature** Feature 5 [(Issue #NNN)](https://github.com/FoundationDB/fdb-record-layer/issues/NNN)
* **Breaking change** The iterator style `RecordCursor` API is removed [(Issue #1136)](https://github.com/FoundationDB/fdb-record-layer/issues/1136)
* **Breaking change** The `RecordCursor::limitTo` method has been removed in favor of `RecordCursor::limitRowsTo` [(Issue #1189)](https://github.com/FoundationDB/fdb-record-layer/issues/1189)
* **Breaking change** The `RecordCursor::orElse` and `RecordCursor::flatMapPipelined` methods have been removed in favor of variants that allow for continuations to be correctly handled [(Issue #1189)](https://github.com/FoundationDB/fdb-record-layer/issues/1189)
* **Breaking change** Remove non-controversial deprecated methods [(Issue #1191)](https://github.com/FoundationDB/fdb-record-layer/issues/1191)
* **Breaking change** Indexes on existing stores will now default to the `DISABLED` `IndexState` instead of `WRITE_ONLY` if they cannot be built inline [(Issue #1213)](https://github.com/FoundationDB/fdb-record-layer/issues/1213)
* **Breaking change** Increased the versions of our dependencies, including Protobuf (to 3.15.6) and Guava (to 30.1-jre) [(Issue #1193)](https://github.com/FoundationDB/fdb-record-layer/issues/1193)
* **Breaking change** Change 5 [(Issue #NNN)](https://github.com/FoundationDB/fdb-record-layer/issues/NNN)
* **Breaking change** Requires a minimum FoundationDB client and server version of 6.3 [(Issue #1201)](https://github.com/FoundationDB/fdb-record-layer/issues/1201)
// end next release
-->

<<<<<<< HEAD
### 2.10.180.0

* **Bug fix** LiteralKeyExpression should ignore Value for planHash and queryHash [(Issue #1273)](https://github.com/FoundationDB/fdb-record-layer/issues/1273)

### 2.10.179.0

* **Bug fix** Uses of FDBDatabaseRunner include logging details for exception logging [(Issue #1255)](https://github.com/FoundationDB/fdb-record-layer/issues/1255)
* **Bug fix** Passing a `RecordContext` to a `LocatableResolver` could fail with a non-retriable error when comparing committed and non-committed data in an in-memory cache [(Issue #1258)](https://github.com/FoundationDB/fdb-record-layer/issues/1258)

### 2.10.178.0


### 2.10.177.0

* Add indexing method to build 'index online log' message [(Issue #1242)](https://github.com/FoundationDB/fdb-record-layer/issues/1242)
=======
## 2.10

### Breaking Changes

In this realase, the various implementations of the `RecordQueryPlan` interface have  moved to API stability level `INTERNAL`. This means that individual implementations may change without notice. Clients that are not creating `RecordQueryPlan` objects directly (but instead using the planner to create plans) should not be affected.
>>>>>>> 5f0e8dd5

### 2.10.169.0

* **Feature** Rebuild index when prev by-index continuation isn't possible [(Issue #1232)](https://github.com/FoundationDB/fdb-record-layer/issues/1232)

### 2.10.168.0

* **Feature** Indexing refactor: change OnlineIndexer.IndexFromIndexPolicy to a general OnlineIndexer.IndexingPolicy [(Issue #1223)](https://github.com/FoundationDB/fdb-record-layer/issues/1223)

### 2.10.167.0


### 2.10.166.0

* **Feature** Indexing: Handle the case of requested method mismatches a previous session. Options are: use previous, rebuild, and error [(Issue #1198)](https://github.com/FoundationDB/fdb-record-layer/issues/1198)

### 2.10.165.0

* **Bug fix** allow NULL_UNIQUE as a stand-in for fields that are used to compute covering index optimizations [(Issue #1220)](https://github.com/FoundationDB/fdb-record-layer/issues/1220)
* **Feature** Indexing: log throttle delay [(Issue #1218)](https://github.com/FoundationDB/fdb-record-layer/issues/1218)

### 2.10.164.0


### 2.10.163.0


### 2.10.162.0

* **Bug fix** Planner's key from index should include primary keys [(Issue #1138)](https://github.com/FoundationDB/fdb-record-layer/issues/1138)
* **Performance** RecordQueryPlanner.getKeyForMerge can build redundant merge keys [(Issue #1154)](https://github.com/FoundationDB/fdb-record-layer/issues/1154)
* **Feature** Need a way to tell whether the result of planning a query is only sorted by the requested keys [(Issue #1155)](https://github.com/FoundationDB/fdb-record-layer/issues/1155)

### 2.10.161.0

* **Bug fix** represent an aggregation function as using a set of aggregation keys [(Issue #1175)](https://github.com/FoundationDB/fdb-record-layer/issues/1175)
* **Bug fix** `GroupingValidator` only does one level of nesting [(Issue #1172)](https://github.com/FoundationDB/fdb-record-layer/issues/1172)
* **Feature** Add QueryPlanResult to hold planned query and PlanInfo. [(Issue #1176)](https://github.com/FoundationDB/fdb-record-layer/issues/1176)
* **Feature** Rank by grouped map-like values [(Issue #1183)](https://github.com/FoundationDB/fdb-record-layer/issues/1183)
* **Feature** `VersionstampSaveBehavior.IF_PRESENT` allows the user to specify that a record should be saved with a version only if one is explicitly provided [(Issue #958)](https://github.com/FoundationDB/fdb-record-layer/issues/958)

### 2.10.160.0

* **Bug fix** `RecordQueryPlanner.AndWithThenPlanner.planChild` does not have a case like `planAndWithNesting` [(Issue #1140)](https://github.com/FoundationDB/fdb-record-layer/issues/1140)
* **Bug fix** Covering check when chosen index has duplicate fields [(Issue #1139)](https://github.com/FoundationDB/fdb-record-layer/issues/1139)
* **Bug fix** `LiteralKeyExpression` fails `hasProperInterfaces` [(Issue #1152)](https://github.com/FoundationDB/fdb-record-layer/issues/1152)
* **Bug fix** `@DualPlannerTest` does not distinguish tests [(Issue #1150)](https://github.com/FoundationDB/fdb-record-layer/issues/1150)
* **Performance** represent an aggregation function using a set of aggregation keys rather than a KeyExpression [(Issue #1175)](https://github.com/FoundationDB/fdb-record-layer/issues/1175)

### 2.10.159.0

* **Bug fix** Fix LiteralKeyExpression hash code [(Issue #1066)](https://github.com/FoundationDB/fdb-record-layer/issues/1066)
* **Bug fix** Stable plan from cost perspective [(Issue #1148)](https://github.com/FoundationDB/fdb-record-layer/issues/1148)

### 2.10.158.0

* **Feature** Allow creating a target index by iterating a source index of the same type [(Issue #1078)](https://github.com/FoundationDB/fdb-record-layer/issues/1078)
* **Feature** Add persistent continuation and parallel indexing to indexing by index [(Issue #1107)](https://github.com/FoundationDB/fdb-record-layer/issues/1107)

### 2.10.157.0

* **Feature** Add configuration for Cascades planner, protect from queue explosion and infinite loop, use interface instead of RecordQueryPlanner [(Issue #1126)](https://github.com/FoundationDB/fdb-record-layer/issues/1126)

### 2.10.156.0

* No changes from version [2.10.155.0](#2101550)

### 2.10.155.0

* **Feature** Certain system keys are exposed through the new `FDBSystemOperations` API [(Issue #949)](https://github.com/FoundationDB/fdb-record-layer/issues/949)
* **Performance** Query plan costing model is adjusted to not prefer full record scans over index scans with the same residual filters [(Issue #1130)](https://github.com/FoundationDB/fdb-record-layer/issues/1130)

### 2.10.154.0

* **Bug fix** Scanned records counter was not cleared properly when clearing the index [(Issue #1115)](https://github.com/FoundationDB/fdb-record-layer/issues/1115)
* **Bug fix** Fix the instruction document of building Record Layer [(Issue #1061)](https://github.com/FoundationDB/fdb-record-layer/issues/1061)
* **Feature** Permuted grouped aggregate [(Issue #1085)](https://github.com/FoundationDB/fdb-record-layer/issues/1085)
* **Feature** integrated index matching and planning in the Cascades planner [(Issue #1083)](https://github.com/FoundationDB/fdb-record-layer/issues/1083)
* **Feature** Implement QueryHash to identify created queries and match them to generated plans [(Issue #1091)](https://github.com/FoundationDB/fdb-record-layer/issues/1091)
* **Breaking change** The addition of QueryHashable and the implementation of it by various classes will force existing extenders of some classes to implement the queryHash() method [(Issue #1091)](https://github.com/FoundationDB/fdb-record-layer/issues/1091)

### 2.10.151.0


### 2.10.150.0

* **Feature** Count indexes can be cleared when decremented to zero [(Issue #737)](https://github.com/FoundationDB/fdb-record-layer/issues/737)

### 2.10.149.0

* **Performance** Improvement: OnlineIndexer: Add index name to "build index online" log message [(Issue #1081)](https://github.com/FoundationDB/fdb-record-layer/issues/1081)
* **Feature** Implement different kinds of planHash for use with plan hash that ignores literals [(Issue #1072)](https://github.com/FoundationDB/fdb-record-layer/issues/1072)
* **Breaking change** planHash() is now a default method implementation in PlanHashable, delegating to planHash(PlanHashKind). As a result, code will have to be recompiled to use this default [(Issue #1072)](https://github.com/FoundationDB/fdb-record-layer/issues/1072)

### 2.10.148.0

* **Feature** General index matching framework and mechanics needed for the new planner implementation. [(Issue #1026)](https://github.com/FoundationDB/fdb-record-layer/issues/1026)

### 2.10.147.0

* **Bug fix** "make unbuilt index readable" exception blocks opening a record store [(Issue #1054)](https://github.com/FoundationDB/fdb-record-layer/issues/1054)
* **Feature** Allow degenerate composed bitmaps from single index [(Issue #1068)](https://github.com/FoundationDB/fdb-record-layer/issues/1068)

### 2.10.146.0

* **Feature** Composed bitmaps from map-like fields [(Issue #1057)](https://github.com/FoundationDB/fdb-record-layer/issues/1057)

### 2.10.145.0

* **Bug fix** Record scans with a time limit could result in errors or missing versions [(Issue #1046)](https://github.com/FoundationDB/fdb-record-layer/issues/1046)
* **Feature** Support checking whether or not an index is being built [(Issue #1043)](https://github.com/FoundationDB/fdb-record-layer/issues/1043)

### 2.10.144.0

* **Bug fix** Need grouping / grouped key canonical form [(Issue #1052)](https://github.com/FoundationDB/fdb-record-layer/issues/1052)
* **Performance** preloadRecordAsync() caches negative results [(Issue #1048)](https://github.com/FoundationDB/fdb-record-layer/issues/1048)

### 2.10.142.0

* **Bug fix** IndexFunctionHelper.getGroupedKey / getGroupingKey can get array bounds error [(Issue #1050)](https://github.com/FoundationDB/fdb-record-layer/issues/1050)

### 2.10.141.0

* **Performance** Covering filter optimizations and index-applicable filters are now considered as advantageous during planning [(Issue #1039)](https://github.com/FoundationDB/fdb-record-layer/issues/1039)

### 2.10.140.0

* **Bug fix** Sampled key read operation can log a lot [(Issue #1020)](https://github.com/FoundationDB/fdb-record-layer/issues/1020)
* **Feature** FDB client run-loop profiling can be enabled on the `FDBDatabaseFactory` [(Issue #1041)](https://github.com/FoundationDB/fdb-record-layer/issues/1041)

### 2.10.139.0


### 2.10.138.0

* **Bug fix** Resolves concurrency issue in executing plans with delayed record fetches in multi-threaded environments [(Issue #1024)](https://github.com/FoundationDB/fdb-record-layer/issues/1024)

### 2.10.137.0

* **Bug fix** Requested full text fields always contain the full text, not just a single token [(Issue #1017)](https://github.com/FoundationDB/fdb-record-layer/issues/1017)
* **Performance** Covering filter optimizations can now be performed below union, intersection, and distinct operators [(Issue #1016)](https://github.com/FoundationDB/fdb-record-layer/issues/1016)
* **Feature** Avoid repeating index endpoints conflicts [(Issue #1019)](https://github.com/FoundationDB/fdb-record-layer/issues/1019)

### 2.10.136.0

* **Feature** BITMAP_VALUE index cursors can be bit-wise merged [(Issue #1012)](https://github.com/FoundationDB/fdb-record-layer/issues/1012)
* **Breaking change** Result type of planCoveringAggregateIndex has changed, requiring a recompile of callers [(Issue #1012)](https://github.com/FoundationDB/fdb-record-layer/issues/1012)

### 2.10.135.0

* **Bug fix** OnlineIndexer does not backoff properly when it retries [(Issue #1007)](https://github.com/FoundationDB/fdb-record-layer/issues/1007)
* **Feature** Bitmap value indexes [(Issue #1010)](https://github.com/FoundationDB/fdb-record-layer/issues/1010)
* **Breaking change** Several API changes in `RecordQueryPlan` implementors, which are also now `INTERNAL` APIs. [(Issue #987)](https://github.com/FoundationDB/fdb-record-layer/issues/987)

## 2.9

### Breaking Changes

This version of the Record Layer requires a FoundationDB server version of at least version 6.2. Attempting to connect to older versions may result in the client hanging when attempting to connect to the database.

Additionally, builds for the project now require JDK 11. The project is still targetting JDK 1.8 for both source and binary compatibility, so projects importing the library that have not yet upgraded to the newer JDK should still be able to import the project as before, but developers may need to update their local development environment if they have not already done so.

`FDBRecordStore` does not have `addUniquenessCheck` anymore, which is replaced by `checkUniqueness` in `StandardIndexMaintainer` now; `IndexMaintainer` does not have `updateUniquenessViolations` anymore, which is replaced by `addUniquenessViolation` and `removeUniquenessViolationsAsync` in `StandardIndexMaintainer` now; `StandardIndexMaintainer` now has `updateOneKeyAsync` in place of `updateOneKey` .

`OrElseCursor` now uses a structured continuation instead of the previous pass-through style. This breaks the continuations of all `OrElseCursor`s from previous builds. Furthermore, the fluent `RecordCursor.orElse()` method is deprecated in favor of a static method that also takes a continuation.

### 2.9.134.0

* **Performance** Union, intersection, and distinct operations can now be applied to index entries before fetching the primary record [(Issue #991)](https://github.com/FoundationDB/fdb-record-layer/issues/991)

### 2.9.133.0

* **Performance** Better to scan with OR filter than to Union multiple identical scans with individual filters [(Issue #1004)](https://github.com/FoundationDB/fdb-record-layer/issues/1004)
* **Performance** Some filters can be performed with covering index scan's partial record [(Issue #1000)](https://github.com/FoundationDB/fdb-record-layer/issues/1000)

### 2.9.131.0


### 2.9.130.0

* **Bug fix** Avoid excessively long keys/values logged during assertion checks [(Issue #989)](https://github.com/FoundationDB/fdb-record-layer/issues/989)
* **Feature** BooleanNormalizer could eliminate some redundant disjuncts [(Issue #993)](https://github.com/FoundationDB/fdb-record-layer/issues/993)
* **Feature** OnlineIndexer limits amount of work by transaction size [(Issue #703)](https://github.com/FoundationDB/fdb-record-layer/issues/703)

### 2.9.129.0

* **Performance** Fixes #977: RecordMetaData#recordTypesForIndex is N^2 with Universal index probing [(Issue #977)](https://github.com/FoundationDB/fdb-record-layer/issues/977)

### 2.9.128.0

* **Feature** FDBDatabaseRunner should use FDBRecordContextConfig more [(Issue #983)](https://github.com/FoundationDB/fdb-record-layer/issues/983)
* **Feature** Get rid of finalizer [(Issue #985)](https://github.com/FoundationDB/fdb-record-layer/issues/985)

### 2.9.127.0

* **Bug fix** Event analysis is fooled by incomplete version stamps [(Issue #980)](https://github.com/FoundationDB/fdb-record-layer/issues/980)
* **Performance** Fixes #962: Reuse Ciphers vs. creating them new each time... [(Issue #962)](https://github.com/FoundationDB/fdb-record-layer/issues/962)

### 2.9.126.0

* **Bug fix** False positive of uniqueness violations prevents building indexes [(Issue #901)](https://github.com/FoundationDB/fdb-record-layer/issues/901)
* **Bug fix** Incomplete record versions are no longer cached in a way that can lead to cache entries for one record store polluting the values for another [(Issue #952)](https://github.com/FoundationDB/fdb-record-layer/issues/952)
* **Bug fix** `OrElseCursor` properly support continuations when using the else branch [(Issue #974)](https://github.com/FoundationDB/fdb-record-layer/issues/974)
* **Breaking change** Requires a minimum FoundationDB client and server version of 6.2 [(Issue #702)](https://github.com/FoundationDB/fdb-record-layer/issues/702)
* **Breaking change** Builds now require JDK 11 [(Issue #910)](https://github.com/FoundationDB/fdb-record-layer/issues/910)
* **Breaking change** `FDBRecordStore` does not have `addUniquenessCheck` anymore, which is replaced by `checkUniqueness` in `StandardIndexMaintainer` now; `IndexMaintainer` does not have `updateUniquenessViolations` anymore, which is replaced by `addUniquenessViolation` and `removeUniquenessViolationsAsync` in `StandardIndexMaintainer` now; `StandardIndexMaintainer` now has `updateOneKeyAsync` in replace of `updateOneKey` [(Issue #901)](https://github.com/FoundationDB/fdb-record-layer/issues/901)
* **Breaking change** Methods interacting with the local version cache on an `FDBRecordContext` have been removed as they were previously unsafe and should have been internal only [(Issue #952)](https://github.com/FoundationDB/fdb-record-layer/issues/952)
* **Breaking change** `OrElseCursor` has a new continuation format that is incompatible with the previous continuation format [(Issue #974)](https://github.com/FoundationDB/fdb-record-layer/issues/974)
* **Breaking change** Guava and protobuf dependency versions have been upgraded to 29.0 and 3.12.2 respectively [(Issue #967)](https://github.com/FoundationDB/fdb-record-layer/issues/967)

## 2.8

### Features

The `FDBRecordStore` can now use the global meta-data key that was added to FoundationDB in version 6.1 to cache state that otherwise must be read from the database at store initialization time. When opening any record store, the user can supply an instance of the new `MetaDataVersionStampStoreStateCache` class. (Alternatively, the `FDBDatabase` can be configured with a `MetaDataVersionStampStoreStateCache` that will be shared by all record stores opened using that database.) This class uses the value of the cluster's global meta-data key to detect if cache entries are stale, and it will invalidate older entries whenever the value of that key changes.

This cache invalidation strategy is safe as record stores can now be configured to update the global meta-data version key whenever any of the cached information is changed. To do so, the user must configure their record store to have cacheable meta-data by calling `setStoreStateCacheability(true)`. The record store will then update the global meta-data key whenever the cached state changes. If the record store has not been so configured, then the `MetaDataVersionStampStoreStateCache` will *not* cache the store initialization information in memory, so opening the store will require re-reading this information from the database each time the store is opened.

If the client is only accessing a small number of record stores on each cluster, then using the `MetaDataVersionStampStoreStateCache` can speed up record store initialization time as most record stores should now be able to be opened without reading anything from the database. Additionally, enabling this feature can help with users facing scalability problems on large record stores if loading this information at store creation time becomes a performance bottleneck. However, note that if there are many record stores coexisting on the same cluster, enabling this feature on all record stores may cause the meta-data key to change with high frequency, and it can degrage the effectiveness of the cache. Users are therefore encouraged to consider carefully which record stores require this feature and which ones do not before enabling it.

Additionally, each record store now allows users to set custom fields in the store header. For background, every record store includes one extra message stored in a special location with extra information about the record store that the Record Layer uses to control behavior when manipulating that record store. For example, it includes the version of the `RecordMetaData` that was used the last time the record store was accessed. The header is then read every time a record store is opened, and then it can be used to detect if, for example, the meta-data verion has changed and new index builds need to be scheduled. (There are also ways of caching this information in a way that is transactionally consistent with the Record Store itself to avoid creating a performance bottleneck. See: [Issue #537](https://github.com/FoundationDB/fdb-record-layer/issues/537).) The new feature adds a mechanism for the user to set those fields with data that the user may want to update transactionally with the data but that they do not want to pay the cost of performing an additional read against the database with every operation. For example, sample use cases might include:

* Adding a flag to indicate whether a migration of data from an older record type to a newer type has completed, and then using this flag to control whether the old record type or the new record type is queried.
* Information about the history of the data in the record store, such as how many times the data have been copied between different FoundationDB clusters.
* Frequently read data like custom application-speicific options that might differ between different record stores.

Importantly, it is rather expensive to write this data (as all concurrent operations to the record store will fail with a conflict), and as the data in these fields are read with every transaction, it is not advised that the user write to these fields too often or store too much data in them. However, if there is a relatively small amount of data with a very low write-rate, it might be appropriate to use this feature. This feature also requires that the user set the format version for a record store to [`HEADER_USER_FIELDS_FORMAT_VERSION`](https://javadoc.io/page/org.foundationdb/fdb-record-layer-core/latest/com/apple/foundationdb/record/provider/foundationdb/FDBRecordStore.html#HEADER_USER_FIELDS_FORMAT_VERSION). The default format version was not updated to that version.

A client can now specify a custom `IndexQueryabilityFilter` that determines which indexes should be considered by the query planner.

### Breaking Changes

A new format version, [`CACHEABLE_STATE_FORMAT_VERSION`](https://javadoc.io/page/org.foundationdb/fdb-record-layer-core/latest/com/apple/foundationdb/record/provider/foundationdb/FDBRecordStore.html#CACHEABLE_STATE_FORMAT_VERSION), was introduced in this version of the Record Layer. Users who wish to experience zero downtime when upgrading from earlier versions should initialize all record stores to the previous maximum format version, [`SAVE_VERSION_WITH_RECORD_FORMAT_VERSION`](https://javadoc.io/page/org.foundationdb/fdb-record-layer-core/latest/com/apple/foundationdb/record/provider/foundationdb/FDBRecordStore.html#SAVE_VERSION_WITH_RECORD_FORMAT_VERSION), until all clients have been upgraded to version 2.8. If the update is done without this measure, then older clients running 2.7 or older will not be able to read from any record stores written using version 2.8. The new format version is also required to use the new `MetaDataVersionStampStoreStateCache` class to cache a record store's initialization state.

This version of the Record Layer requires a FoundationDB server version of at least version 6.1. Attempting to connect to older versions may result in the client hanging when attempting to connect to the database.

Constructors of the `RecordQueryUnionPlan` and `RecordQueryIntersectionPlan` have been marked as deprecated in favor of static initializers. This will allow for more flexibility as work on the new planner develops.

### Newly Deprecated 

The non-static `RecordCursor::flatMapPipelined()` method has been deprecated because it is easy to mis-use (by mistaken analogy to the `mapPipelined()` method) and cannot be used with continuations. See [Issue #665](https://github.com/FoundationDB/fdb-record-layer/issues/665) for further explanation.

The `FDBDatabase::getReadVersion()` method has been replaced with the `FDBRecordContext::getReadVersionAsync()` and `FDBRecordContext::getReadVersion()` methods. Though not strictly necessary, users should also replace any uses of `Transaction::getReadVersion()` and `Transaction::setReadVersion()` (on the `Transaction` interface provided by the FoundationDB Java bindings) with `FDBRecordContext::getReadVersionAsync()` and `FDBRecordContext::setReadVersion()` on any transactions created by the Record Layer. This allows the Record Layer to track the version in Java memory which both can then be used to skip a JNI hop if the read version is needed, but it also allows the Record Layer to more accurately track when read versions are retrieved from the database if the user has enabled read version tracking.

### 2.8.125.0

* **Performance** Reduce lock contention on StoreTimer updates [(Issue #953)](https://github.com/FoundationDB/fdb-record-layer/issues/953)
* **Performance** Meta Conflict Range Additions hotspot during large operations [(Issue #960)](https://github.com/FoundationDB/fdb-record-layer/issues/960)

### 2.8.124.0

* **Feature** Errors from `SplitHelper` now have more helpful log info [(Issue #932)](https://github.com/FoundationDB/fdb-record-layer/issues/932)

### 2.8.123.0

* **Bug fix** TupleKeyCountTree.addPrefixChild only ever adds one child [(Issue #947)](https://github.com/FoundationDB/fdb-record-layer/issues/947)

### 2.8.122.0

* All changes from version [2.8.118.30](#2811830)

### 2.8.121.0

* **Feature** Support edge ordering in planner graphs [(Issue #928)](https://github.com/FoundationDB/fdb-record-layer/issues/928)

### 2.8.120.0

* **Bug fix** Latency injection counters published when not in use [(Issue #922)](https://github.com/FoundationDB/fdb-record-layer/issues/922)
* **Feature** Add key/value size enforcement assertions to FDBRecordContext [(Issue #925)](https://github.com/FoundationDB/fdb-record-layer/issues/925)

### 2.8.119.0

* **Bug fix** A race condition was fixed in the `RankIndexMaintainer` that could result in corrupt index data if a record had multiple entries inserted into the index with the same grouping key [(Issue #482)](https://github.com/FoundationDB/fdb-record-layer/issues/482)

### 2.8.118.30

* **Bug fix** Opening a store with `ERROR_IF_NO_INFO_AND_HAS_RECORDS_OR_INDEXES` now allows opening a record store if the data is in the `INDEX_BUILD_SPACE` [(Issue #941)](https://github.com/FoundationDB/fdb-record-layer/issues/941)

### 2.8.118.0

* **Bug fix** `FDBDatabaseRunner`s will now refetch a fresh read version on retry to avoid hitting the same conflict multiple times [(Issue #905)](https://github.com/FoundationDB/fdb-record-layer/issues/905)

### 2.8.117.0

* Releases for the `fdb-record-layer-spatial` library have been re-enabled [(Issue #884)](https://github.com/FoundationDB/fdb-record-layer/issues/884)
* All changes from [2.8.110.29](#2811029)

### 2.8.116.0

* **Performance** The `LocatableResolver::resolve` methods have overloads that allow ancillary transactions started for key space path resolution to avoid starting another read version request [(Issue #864)](https://github.com/FoundationDB/fdb-record-layer/issues/864)
* **Performance** The metrics for text indexes now contain more accurate numbers for reads and writes [(Issue #876)](https://github.com/FoundationDB/fdb-record-layer/issues/876)
* **Performance** Index states are now preloaded in fewer round trips [(Issue #881)](https://github.com/FoundationDB/fdb-record-layer/issues/881)
* **Feature** Replace some aggregate metrics with accurate counters [(Issue #866)](https://github.com/FoundationDB/fdb-record-layer/issues/866)
* Releases for the `fdb-record-layer-spatial` library have been temporarily disabled [(Issue #884)](https://github.com/FoundationDB/fdb-record-layer/issues/884)

### 2.8.110.29

* All changes from [2.8.104.28](#2810428)

### 2.8.110.0

* All changes from [2.8.104.26](#2810426)

### 2.8.109.0

* All changes from version [2.8.104.24](#2810425)

### 2.8.107.0

* **Feature** Enhance KeySpaceCountTree to allow for application-specific resolution [(Issue #852)](https://github.com/FoundationDB/fdb-record-layer/issues/852)

### 2.8.106.0

* **Feature** Rank index adds option for how to handle ties [(Issue #806)](https://github.com/FoundationDB/fdb-record-layer/issues/806)
* **Feature** StoreTimer aggregates can return their componeent events [(Issue #857)](https://github.com/FoundationDB/fdb-record-layer/issues/857)
* **Breaking change** StoreTimer aggregates now require getComponentEvents() method [(Issue #857)](https://github.com/FoundationDB/fdb-record-layer/issues/857)

### 2.8.105.0

* **Feature** The transaction timeout option can now be set on `FDBRecordContext`s [(Issue #848)](https://github.com/FoundationDB/fdb-record-layer/issues/848)
* **Breaking change** Additional methods, `setTransactionTimeoutMillis` and `getTransactionTimeoutMillis`, were added to the `FDBDatabaseRunner` interface that implementors will need to react to [(Issue #848)](https://github.com/FoundationDB/fdb-record-layer/issues/848)
* **Breaking change** In resolving [Issue #848](https://github.com/FoundationDB/fdb-record-layer/issues/848), the semantics of setting a transaction ID were slightly modified so that an explicit `null` ID now also checks the MDC [(PR #849)](https://github.com/FoundationDB/fdb-record-layer/pull/849)

### 2.8.104.28

* **Performance** When an `IN` query is transformed to an `OR`, other query predicates are now normalized to allow for better plans [(Issue #888)](https://github.com/FoundationDB/fdb-record-layer/issues/888)

### 2.8.104.26

* **Feature** Expose random hash as an index option [(Issue #869)](https://github.com/FoundationDB/fdb-record-layer/issues/869)
* **Feature** Rank index adds option for how to handle ties [(Issue #806)](https://github.com/FoundationDB/fdb-record-layer/issues/806)

### 2.8.104.25

* All changes from versions [2.8.102.23](#2810223) and [2.8.102.24](#2810224)

### 2.8.104.0

* **Performance** Aggregate metrics added for the number of reads, writes, and deletes [(Issue #839)](https://github.com/FoundationDB/fdb-record-layer/issues/839)
* **Feature** New exception type `ScanNonReadableIndexException` for scanning non-readable indexes [(Issue #850)](https://github.com/FoundationDB/fdb-record-layer/issues/850)

### 2.8.103.0

* **Feature** Add an index queryability function to `RecordQuery` [(Issue #841)](https://github.com/FoundationDB/fdb-record-layer/issues/841)
* **Feature** Expose bytes/records scanned through `ExecuteState` [(Issue #835)](https://github.com/FoundationDB/fdb-record-layer/issues/835)
* **Breaking change** `ByteScanLimiter` and `RecordScanLimiter` are now interfaces. Instances with various concrete behavior are constructed through factory classes. [(PR #836)](https://github.com/FoundationDB/fdb-record-layer/pull/836)

### 2.8.102.24

* **Performance** If an IN predicate cannot be planned using a nested loop join, we now attempt to plan it as an equivalent OR of equality predicates. [(Issue #860)](https://github.com/FoundationDB/fdb-record-layer/issues/860)
* **Feature** The `RecordQueryPlanner` now has a dedicated object for specifying configuration options. [(Issue #861)](https://github.com/FoundationDB/fdb-record-layer/pull/861)

### 2.8.102.23

* **Performance** Aggregate metrics added for the number of reads, writes, and deletes [(Issue #839)](https://github.com/FoundationDB/fdb-record-layer/issues/839)

### 2.8.102.0

* **Bug fix** NoSuchDirectoryException should include full directory path [(Issue #797)](https://github.com/FoundationDB/fdb-record-layer/issues/797)
* **Bug fix** StoreTimer.getDifference() should not return unchanged metrics [(Issue #832)](https://github.com/FoundationDB/fdb-record-layer/issues/832)
* **Performance** Allow setting hash function used by `RankedSet` [(Issue #828)](https://github.com/FoundationDB/fdb-record-layer/issues/828)

### 2.8.101.0

* **Bug fix** If the `FunctionKeyExpression.Registry` fails to initialize, then the error is now propagated to the user when a function is requested [(Issue #826)](https://github.com/FoundationDB/fdb-record-layer/issues/826)
* **Bug fix** COMMIT_READ_ONLY not part of COMMITS aggregate [(Issue #830)](https://github.com/FoundationDB/fdb-record-layer/issues/830)

### 2.8.100.0


### 2.8.99.0

* **Bug fix** Remove reverse directory cache scan fallback [(Issue #821)](https://github.com/FoundationDB/fdb-record-layer/issues/821)
* **Feature** Fix test to show when function index queries work [(Issue #810)](https://github.com/FoundationDB/fdb-record-layer/issues/810)
* **Feature** Support for aggregate performance metrics [(Issue #801)](https://github.com/FoundationDB/fdb-record-layer/issues/801)
* **Feature** Support tracking index build progress by `IndexBuildState` [(Issue #817)](https://github.com/FoundationDB/fdb-record-layer/issues/817)
* **Feature** System keyspace client log parsing [(Issue #816)](https://github.com/FoundationDB/fdb-record-layer/issues/816)

### 2.8.98.0

* **Bug fix** Revert #794 until #489 is worked out. (Fixes potentially index entry lose if two metadata updates happen in different record stores over the same data in the same transaction.) [(Issue #808)](https://github.com/FoundationDB/fdb-record-layer/issues/808)
* **Performance** Improved loggings for `OnlineIndexer` and `FDBDatabaseRunner` [(Issue #810)](https://github.com/FoundationDB/fdb-record-layer/issues/810)

### 2.8.97.0

* **Feature** Emit `TIME_WINDOW_LEADERBOARD_OVERLAPPING_CHANGED` whenever rebuild needed due to overlapping, not just when rebuilding immediately [(Issue #799)](https://github.com/FoundationDB/fdb-record-layer/issues/799)
* **Feature** Clear existing index data when `rebuildIndexWithNoRecord` [(Issue #794)](https://github.com/FoundationDB/fdb-record-layer/issues/794)

### 2.8.96.0

* **Feature** Support for custom Executor per FDBRecordContext [(Issue #787)](https://github.com/FoundationDB/fdb-record-layer/issues/787)
* **Feature** Better detailed metrics in `RankedSet.add` [(Issue #792)](https://github.com/FoundationDB/fdb-record-layer/issues/792)
* **Feature** Upon a failed record deserialization, the file descriptor is only logged if the logger is at `TRACE` instead of `DEBUG` [(Issue #789)](https://github.com/FoundationDB/fdb-record-layer/issues/789)

### 2.8.95.0

* **Bug fix** OnlineIndexer does not always end the synchronized session after use [(Issue #780)](https://github.com/FoundationDB/fdb-record-layer/issues/780)

### 2.8.94.0

* **Bug fix** Two inequality predicates on a single field index will now be planned as a single range scan on the index [(Issue #765)](https://github.com/FoundationDB/fdb-record-layer/issues/765)
* **Bug fix** Primary keys where one key contained a string or byte array that was a prefix of another could lead to deserialization errors when loading [(Issue #782)](https://github.com/FoundationDB/fdb-record-layer/issues/782)
* **Feature** Support forcefully releasing synchronized session locks and stopping ongoing online index builds [(Issue #748)](https://github.com/FoundationDB/fdb-record-layer/issues/748)

### 2.8.93.0

* **Bug fix** Indexes not marked as write-only before being built online [(Issue #773)](https://github.com/FoundationDB/fdb-record-layer/issues/773)

### 2.8.91.0

* **Bug fix** `TimeWindowLeaderboardIndexMaintainer.negateScoreForHighScoreFirst` handles `Long.MIN_VALUE` [(Issue #776)](https://github.com/FoundationDB/fdb-record-layer/issues/776)
* **Breaking change** A leaderboard index with high-score-first containing the lowest possible score of `Long.MIN_VALUE` will have indexed that entry as the highest possible score and should be forcibly reindexed. [(Issue #776)](https://github.com/FoundationDB/fdb-record-layer/issues/776)

### 2.8.90.0

* **Feature** Support building indexes online in a safer and simpler way [(Issue #727)](https://github.com/FoundationDB/fdb-record-layer/issues/727)
* **Feature** Read and write conflict ranges can now be added on individual records [(Issue #767)](https://github.com/FoundationDB/fdb-record-layer/issues/767)
* **Breaking change** Building indexes with `OnlineIndexer` has now been changed to be safer and simpler. One can set `indexStatePrecondition` to `ERROR_IF_DISABLED_CONTINUE_IF_WRITE_ONLY` and set `useSynchronizedSession` to `false` to make the indexer follow the same behavior as before if necessary. [(Issue #727)](https://github.com/FoundationDB/fdb-record-layer/issues/727)

### 2.8.89.0

* **Feature** SubspaceProviderByKeySpacePath can return the KeySpacePath[(Issue #759)](https://github.com/FoundationDB/fdb-record-layer/issues/759)

### 2.8.88.0

* **Breaking bug fix** Protobuf serialization of `LiteralKeyExpression` is now correct for `Long`s and `byte[]`s. [(Issue #756)](https://github.com/FoundationDB/fdb-record-layer/issues/756)
* **Feature** Fetch the config parameters of online indexer in the beginning of each transaction [(Issue #731)](https://github.com/FoundationDB/fdb-record-layer/issues/731)
* **Feature** `FDBRecordVersion` now has a `getDBVersion` method for extracting the database commit version [(Issue #718)](https://github.com/FoundationDB/fdb-record-layer/issues/718)

### 2.8.87.0

* **Performance** The InExtractor was making duplicates that can easily be avoided [(Issue #735)](https://github.com/FoundationDB/fdb-record-layer/issues/735)

### 2.8.86.0


### 2.8.85.0

* **Bug fix** `Field.oneOfThem(OneOfThemEmptyMode mode)` for when the repeated field can otherwise distinguish null or null behavior is not desired [(Issue #725)](https://github.com/FoundationDB/fdb-record-layer/issues/725)
* **Feature** `FDBRecordContext` now exposes the `MAX_TR_ID_SIZE` constant containing the maximum admissable length of a transaction ID [(Issue #721)](https://github.com/FoundationDB/fdb-record-layer/issues/721)

### 2.8.84.0

* **Bug fix** Transaction IDs that would exceed the maximum FDB limit are now truncated or ignored instead of throwing an error [(Issue #705)](https://github.com/FoundationDB/fdb-record-layer/issues/705)
* **Feature** Support validating missing index entries in index entry validation [(Issue #712)](https://github.com/FoundationDB/fdb-record-layer/issues/712)
* **Feature** The store header now supports allowing the user to set custom fields with application-specific information [(Issue #704)](https://github.com/FoundationDB/fdb-record-layer/issues/704)

### 2.8.83.0

* **Performance** The `OnlineIndexer` now instruments its read versions so that performance issues that may be linked to high read version latencies can now be better diagnosed [(Issue #696)](https://github.com/FoundationDB/fdb-record-layer/issues/696)
* **Feature** The transaction priority can be set through the `FDBTransactionPriority` enum, and the `OnlineIndexer` exposes that as an option on index builds [(Issue #697)](https://github.com/FoundationDB/fdb-record-layer/issues/697)
* **Breaking change** The `FDBDatabase::getReadVersion` method has been deprecated and replaced with `FDBRecordContext::getReadVersionAsync` [(Issue #698)](https://github.com/FoundationDB/fdb-record-layer/issues/698)

### 2.8.82.0

* **Feature** Support synchronized sessions, where only one of them is allowed to work at a time [(Issue #637)](https://github.com/FoundationDB/fdb-record-layer/issues/637)
* **Feature** The new `MAX_EVER_VERSION` index type tracks the maximum ever value for key expressions including a record's version [(Issue #670)](https://github.com/FoundationDB/fdb-record-layer/issues/670)
* **Feature** A new store existence check level only warns if there is no store info header but the store contains no records [(Issue #707)](https://github.com/FoundationDB/fdb-record-layer/issues/707)
* **Breaking change** `FDBDatabaseRunner` is changed to an interface, which can be contructed by `FDBDatabaseRunnerImpl` [(Issue #637)](https://github.com/FoundationDB/fdb-record-layer/issues/637)

### 2.8.81.0

* **Feature** Add the capability to take a snapshot of a timer and to subtract said snapshot from the timer. [(Issue #692)](https://github.com/FoundationDB/fdb-record-layer/issues/692)

### 2.8.80.0

* **Feature** Store state information can now be cached using the meta-data key added in FoundationDB 6.1 [(Issue #537)](https://github.com/FoundationDB/fdb-record-layer/issues/537)
* **Feature** Trace log format can be set in the `FDBDatabaseFactory` [(Issue #584)](https://github.com/FoundationDB/fdb-record-layer/issues/584)
* **Breaking change** The version of the `commons-lang3` dependency has been upgraded to version 3.9 [(Issue #606)](https://github.com/FoundationDB/fdb-record-layer/issues/606)
* **Breaking change** The stabilities of `FDBDatabaseRunner` constructors have been downgraded to `INTERNAL` [(Issue #681)](https://github.com/FoundationDB/fdb-record-layer/issues/681)
* **Breaking change** The slf4j dependency has been added to `fdb-extensions` [(Issue #680)](https://github.com/FoundationDB/fdb-record-layer/issues/680)
* **Breaking change** The Record Layer now requires a minimum FoundationDB version of 6.1 [(Issue #551)](https://github.com/FoundationDB/fdb-record-layer/issues/551)

## 2.7

### Breaking Changes

The Guava version has been updated to version 27. Users of the [shaded variants](Shaded.html#Variants) of the Record Layer dependencies should not be affected by this change. Users of the unshaded variant using an older version of Guava as part of their own project may find that their own Guava dependency is updated automatically by their dependency manager.

### 2.7.79.0

* **Bug fix** Fields no longer compare their `NullStandIn` value in their equality check [(Issue #682)](https://github.com/FoundationDB/fdb-record-layer/issues/682)

### 2.7.78.0

* **Bug fix** Fix sorting with null-is-unique indexes [(Issue #655)](https://github.com/FoundationDB/fdb-record-layer/issues/655)
* **Bug fix** `NullStandin` should be set in `FieldKeyExpression::toProto` [(Issue #626)](https://github.com/FoundationDB/fdb-record-layer/issues/626)
* **Deprecated** The non-static `RecordCursor::flatMapPipelined()` method has been deprecated [(Issue #665)](https://github.com/FoundationDB/fdb-record-layer/issues/665)
* All changes from versions [2.7.73.21](#277321) and [2.7.73.22](#277322)

### 2.7.77.0

* **Bug fix** Work around SpotBugs bug [(Issue #659)](https://github.com/FoundationDB/fdb-record-layer/issues/659)
* **Feature** Add experimental join index support [(Issue #159)](https://github.com/FoundationDB/fdb-record-layer/issues/159)

### 2.7.76.0

* **Bug fix** Revert fix for #646 (in [2.7.75.0](#27750)) until a complete resolution is worked out [(PR #654)](https://github.com/FoundationDB/fdb-record-layer/pull/654)
* All changes from version [2.7.73.20](#277320)

### 2.7.75.0

* **Bug fix** Fix key comparison in `checkPossiblyRebuildRecordCounts` [(Issue #646)](https://github.com/FoundationDB/fdb-record-layer/issues/646)

### 2.7.74.0

* **Bug fix** Wrap the `RecordStoreState` in an `AtomicReference` [(Issue #563)](https://github.com/FoundationDB/fdb-record-layer/issues/563)
* **Performance** Blocking on a future that should already be complete can now be detected and logged [(Issue #641)](https://github.com/FoundationDB/fdb-record-layer/issues/641)
* **Performance** The `performNoOp` method on `FDBDatabase` allows for instrumenting the delay from queuing work onto the network thread [(Issue #650)](https://github.com/FoundationDB/fdb-record-layer/issues/650)

### 2.7.73.22

* **Feature** Include timeout counters in `StoreTimer::getKeysAndValues` [(Issue #672)](https://github.com/FoundationDB/fdb-record-layer/issues/672)
* **Feature** Add `TRACE`-level log details for inspecting the `KeyValueUnsplitter` [(Issue #673)](https://github.com/FoundationDB/fdb-record-layer/issues/673)

### 2.7.73.21

* **Bug fix** The `SizeStatisticsCursorContinuation` must not access the continuation of its underlying cursor after it is exhausted [(Issue #656)](https://github.com/FoundationDB/fdb-record-layer/issues/656)

### 2.7.73.20

* **Bug fix** Revert #627 until a complete version of #647 is worked out. [(Issue #646)](https://github.com/FoundationDB/fdb-record-layer/issues/646)

### 2.7.73.0

* **Bug fix** Union fields for record types are now assigned based on field number rather than declaration order [(Issue #620)](https://github.com/FoundationDB/fdb-record-layer/issues/620)
* **Feature** The `MetaDataEvolutionValidator` now permits record types to be renamed as long as all occurences of the record type in the meta-data definition are also renamed [(Issue #508)](https://github.com/FoundationDB/fdb-record-layer/issues/508)

### 2.7.72.0

* **Bug fix** `NullStandin` should be set in `FieldKeyExpression::toProto` [(Issue #626)](https://github.com/FoundationDB/fdb-record-layer/issues/626)
* **Feature** Added support for named, asynchronous post-commit hooks [(Issue #622)](https://github.com/FoundationDB/fdb-record-layer/issues/622)

### 2.7.71.0

* **Bug fix** `OnlineIndexer.buildEndpoints` should not decrease the scan limits on conflicts [(Issue #511)](https://github.com/FoundationDB/fdb-record-layer/issues/511)
* **Bug fix** `KeyValueCursor.Builder.build` now requires `subspace`, `context` and `scanProperties` are specifed, throws RecordCoreException if not [(Issue #418)](https://github.com/FoundationDB/fdb-record-layer/issues/418)
* **Feature** Added a counter counting indexes that need to be rebuilt and changed related logging to `DEBUG` [(Issue #604)](https://github.com/FoundationDB/fdb-record-layer/issues/604)

### 2.7.70.0

* **Breaking change** The deprecated `TimeLimitedCursor` and `RecordCursor.limitTimeTo()` methods have been removed [(Issue #582)](https://github.com/FoundationDB/fdb-record-layer/issues/582)
* **Breaking change** The Guava dependency has been upgraded to version 27.0.1 [(Issue #216)](https://github.com/FoundationDB/fdb-record-layer/issues/216)
* **Deprecated** The `OnlineIndexer::asyncToSync` method has been deprecated [(Issue #473)](https://github.com/FoundationDB/fdb-record-layer/issues/473)

## 2.6

### Breaking Changes

The formerly experimental API for advancing a `RecordCursor` while ensuring correct continuation handling is now preferred. Specifically, the `RecordCursor.onNext()` method is now stable. Meanwhile, the `AsyncIterator`-style methods (such as `onHasNext()`, `hasNext()`, and `next()`) are deprecated. Clients should transition away from these methods before the 2.7 release.

To ease the transition, a new `AsyncIterator` called `RecordCursorIterator` provides these method and can built form a `RecordCursor` using `RecordCursor.asIterator()`.

The `IndexEntry` class now contains a reference to its source index. This meant breaking the constructor on that class. This class should probably only have been instantiated from within the Record Layer, so its old constructors have been removed, and the new constructors are now marked as [`INTERNAL`](https://javadoc.io/page/org.foundationdb/fdb-extensions/latest/com/apple/foundationdb/annotation/API.Status.html#INTERNAL).

The API stability annotations have been moved to their own package. This allows for references to the stability levels within Javadoc pages to link to the annotation documentation. Any external users who had also used these annotations will be required to modify their imports to match the new package. Because these annotations have `CLASS` retention level, this change also requires that any client who depends on the Record Layer update any transitive dependency on `fdb-extensions` to 2.6 to avoid compile-time warnings about missing annotation classes.

The `IndexMaintainer` class now has a new public method `validateEntries`. Subclasses inheriting it should implement the new method. It does not break classes extending `StandardIndexMaintainer` which has a default implementation that does nothing.

The `SubspaceProvider` interface is changed to no longer require an `FDBRecordContext` at construction. Instead, methods that resolve subspaces are directly provided with an `FDBRecordContext`. This provides implementations with the flexibility to resolve logical subspace representations against different FoundationDB backends.

This version of the Record Layer requires a FoundationDB server version of at least version 6.0. Attempting to connect to older versions may result in the client hanging when attempting to connect to the database.

The `getTimeToLoad` and `getTimeToDeserialize` methods on `FDBStoredRecord` have been removed. These were needed for a short-term experiment but stuck around longer than intended.

### Newly Deprecated

Methods for retrieving a record from a record store based on an index entry generally took both an index and an index entry. As index entries now store a reference to their associatedindex, these methods have been deprecated in favor of methods that only take an index entry. The earlier methods may be removed in a future release. The same is true for a constructor on `FDBIndexedRecord` which no longer needs to take both an index and an index entry.

While not deprecated, the [`MetaDataCache`](https://javadoc.io/page/org.foundationdb/fdb-record-layer-core/latest/com/apple/foundationdb/record/provider/foundationdb/MetaDataCache.html) interface's stability has been lessened from [`MAINTAINED`](https://javadoc.io/page/org.foundationdb/fdb-extensions/latest/com/apple/foundationdb/annotation/API.Status.html#MAINTAINED) to [`EXPERIMENTAL`](https://javadoc.io/page/org.foundationdb/fdb-extensions/latest/com/apple/foundationdb/annotation/API.Status.html#EXPERIMENTAL). That interface may undergo further changes as work progresses on [Issue #280](https://github.com/FoundationDB/fdb-record-layer/issues/280). Clients are discouraged from using that interface until work evolving that API has progressed.

The static `loadRecordStoreStateAsync` methods on `FDBRecordStore` were deprecated in 2.6.61.0 and removed in 2.6.66.0. Users are encouraged to use `getRecordStoreState` instead.

The `RecordStoreState` constructors have been deprecated or marked [`INTERNAL`](https://javadoc.io/page/org.foundationdb/fdb-extensions/latest/com/apple/foundationdb/annotation/API.Status.html#INTERNAL) as part of the work adding store state caching ([Issue #410](https://github.com/FoundationDB/fdb-record-layer/issues/410)). They are likely to be further updated as more meta-data is added to the information stored on indexes within each record store ([Issue #506](https://github.com/FoundationDB/fdb-record-layer/issues/506)).

### 2.6.69.0

* **Bug fix** Deleting all records no longer resets all index states to `READABLE` [(Issue #399)](https://github.com/FoundationDB/fdb-record-layer/issues/399)
* **Bug fix** Rebuilding all indexes with `FDBRecordStore::rebuildAllIndexes` now updates the local cache of index states [(Issue #597)](https://github.com/FoundationDB/fdb-record-layer/issues/597)
* **Feature** Include index information and UUID in OnlineIndexer logs [(Issue #510)](https://github.com/FoundationDB/fdb-record-layer/issues/510)
* **Feature** Ability to repair records missing the unsplit record suffix [(Issue #588)](https://github.com/FoundationDB/fdb-record-layer/issues/588)
* **Feature** Provide a way for `FDBDatabase` to use a non-standard locality API  [(Issue #504)](https://github.com/FoundationDB/fdb-record-layer/issues/504)

### 2.6.68.0

* **Bug fix** OnlineIndexer re-increasing limit log changed to info [(Issue #570)](https://github.com/FoundationDB/fdb-record-layer/issues/570)
* **Bug fix** Updating the store header now updates the `last_update_time` field with the current time [(Issue #593)](https://github.com/FoundationDB/fdb-record-layer/issues/593)
* **Feature** Include index information and UUID in OnlineIndexer logs [(Issue #510)](https://github.com/FoundationDB/fdb-record-layer/issues/510)

### 2.6.67.0

* **Bug fix** `FilterCursor`s now schedule all asychronous work using the cursor's executor [(Issue #573)](https://github.com/FoundationDB/fdb-record-layer/issues/573)
* **Bug fix** `FDBRecordStore.checkRebuildIndexes` now uses the count of all records to determine overall emptiness [(Issue #577)](https://github.com/FoundationDB/fdb-record-layer/issues/577)

### 2.6.66.0

* **Bug fix** A new store with `metaDataVersion` of `0` would not set that field, confusing a later load [(Issue #565)](https://github.com/FoundationDB/fdb-record-layer/issues/565)
* **Breaking change** Remove the `loadRecordStoreStateAsync` static methods [(Issue #559)](https://github.com/FoundationDB/fdb-record-layer/issues/559)

### 2.6.64.0

* **Feature** The `FDBRecordStoreStateCache` allows for users to initialize a record store from a cached state. [(Issue #410)](https://github.com/FoundationDB/fdb-record-layer/issues/410)

### 2.6.63.0

* **Breaking change** The experimental `TimeWindowLeaderboardScoreTrim` operation now takes `Tuple` instead of `IndexEntry` [(Issue #554)](https://github.com/FoundationDB/fdb-record-layer/issues/554)

### 2.6.62.0

* **Feature** Add `FDBRecordStore.getAllIndexStates` [(Issue #552)](https://github.com/FoundationDB/fdb-record-layer/issues/552)

### 2.6.61.0

* **Bug fix** `preloadRecordAsync` gets NPE if key doesn't exist [(Issue #541)](https://github.com/FoundationDB/fdb-record-layer/issues/541)
* **Performance** `OnlineIndexer` inherits `WeakReadSemantics` [(Issue #519)](https://github.com/FoundationDB/fdb-record-layer/issues/519)
* **Performance** Values are cached by the `AsyncLoadingCache` instead of futures to avoid futures sharing errors or timeouts [(Issue #538)](https://github.com/FoundationDB/fdb-record-layer/issues/538)
* **Performance** `ProbableIntersectionCursor`s and `UnorderedUnionCursor`s now throw an error if they take longer than 15 seconds to find a next state as a temporary debugging measure [(Issue #546)](https://github.com/FoundationDB/fdb-record-layer/issues/546)
* **Feature** The bytes and record scanned query limits can now be retrieved through the `ExecuteProperties` object [(Issue #544)](https://github.com/FoundationDB/fdb-record-layer/issues/544)
* **Breaking change** Deprecate the static `loadRecordStoreStateAsync` methods from `FDBRecordStore` [(Issue #534)](https://github.com/FoundationDB/fdb-record-layer/issues/534)

### 2.6.60.0

* All changes from version [2.5.54.18](#255418)

### 2.6.59.0

* **Performance** Traced transactions restore MDC context [(Issue #529)](https://github.com/FoundationDB/fdb-record-layer/issues/529)
* **Feature** Automatically add a default union to the record meta-data if missing [(Issue #204)](https://github.com/FoundationDB/fdb-record-layer/issues/204)

### 2.6.58.0

* **Feature** Ability to inject latency into transactions [(Issue #521)](https://github.com/FoundationDB/fdb-record-layer/issues/521)

### 2.6.57.0

* **Feature** The new `ConcatCursor` allows clients to chain the results of two cursors together [(Issue #13)](https://github.com/FoundationDB/fdb-record-layer/issues/13)

### 2.6.56.0

* All changes from version [2.5.54.17](#255417)

### 2.6.55.0

* **Bug fix** getVersionstamp() future can complete a tiny bit after the commit() future [(Issue #476)](https://github.com/FoundationDB/fdb-record-layer/issues/476)
* **Feature** A new cursor type `AutoContinuingCursor` which can iterate over a cursor across transactions [(Issue #397)](https://github.com/FoundationDB/fdb-record-layer/issues/397)
* **Feature** A new `AsyncIterator` that wraps `RecordCursor` provides an easy migration path away from the old methods on `RecordCursor` [(Issue #368)](https://github.com/FoundationDB/fdb-record-layer/issues/368)
* **Feature** The `getNext` method on `RecordCursor`s now provides a blocking version of `onNext` [(Issue #408)](https://github.com/FoundationDB/fdb-record-layer/issues/408)
* **Breaking change** `IndexEntry` objects now contain a reference to their associated index [(Issue #403)](https://github.com/FoundationDB/fdb-record-layer/issues/403)
* **Breaking change** Remove deprecated `KeySpacePath` APIs [(Issue #169)](https://github.com/FoundationDB/fdb-record-layer/issues/169)
* **Breaking change** `IndexMaintainer`s should implement `validateEntries` to validate orphan index entries [(Issue #383)](https://github.com/FoundationDB/fdb-record-layer/issues/383)
* **Breaking change** The API stability annotations have been moved into `com.apple.foundationdb.annotation` [(Issue #406)](https://github.com/FoundationDB/fdb-record-layer/issues/406)
* **Breaking change** `SubspaceProvider` receives an `FDBRecordContext` when a subspace is resolved instead of when constructed. [(Issue #338)](https://github.com/FoundationDB/fdb-record-layer/issues/338)
* **Breaking change** The `MetaDataCache` interface is now `EXPERIMENTAL` [(Issue #447)](https://github.com/FoundationDB/fdb-record-layer/issues/447)
* **Breaking change** The `AsyncIterator` methods on `RecordCursor` are now deprecated [(Issue #368)](https://github.com/FoundationDB/fdb-record-layer/issues/368)
* **Breaking change** The Record Layer now requires a minimum FoundationDB version of 6.0 [(Issue #313)](https://github.com/FoundationDB/fdb-record-layer/issues/313)
* **Breaking change** Remove per-record time-to-load [(Issue #461)](https://github.com/FoundationDB/fdb-record-layer/issues/461)

## 2.5

### Breaking Changes

In order to simplify typed record stores, the `FDBRecordStoreBase` class was turned into an interface and all I/O was placed in the `FDBRecordStore` class. This makes the `FDBTypedRecordStore` serve as only a type-safe wrapper around the `FDBRecordStore` class. As part of this work, the `IndexMaintainer` interface and its implementations lost their type parameters and now only interact with `Message` types, and the `OnlineIndexerBase` class was removed. Additionally, the `FDBEvaluationContext` class was removed in favor of using `EvaluationContext` (without a type parameter) directly. That class also no longer carries around an `FDBRecordStore` reference, so query plans now require an explicit record store in addition to an evaluation context. Finally, the `evaluate` family of methods on key expressions no longer take evaluation contexts. Users should switch any uses of the `OnlineIndexerBase` to a generic `OnlineIndexer` and will need to update any explicit key expression evluation calls. Users should also switch from calling `RecordQueryPlan::execute` to calling `FDBRecordStore::executeQuery` if possible as that second API is more stable (and was not changed as part of the recent work).

### Newly Deprecated

The `asyncToSync` method of the `OnlineIndexer` has been marked as `INTERNAL`. Users should transition to using one of the `asyncToSync` methods defined on either `FDBDatabase`, `FDBRecordContext`, or `FDBDatabaseRunner`. This method may be removed from our public API in a later release (see [Issue # 473](https://github.com/FoundationDB/fdb-record-layer/issues/473)).

### 2.5.54.18

* **Bug fix** `ProbableIntersectionCursor`s and `UnorderedUnionCursor`s should no longer get stuck in a loop when one child completes exceptionally and another with a limit [(Issue #526)](https://github.com/FoundationDB/fdb-record-layer/issues/526)

### 2.5.54.17

* **Bug fix** Added an optional limit on the number of suppressed exceptions [(Issue #512)](https://github.com/FoundationDB/fdb-record-layer/issues/512)

### 2.5.54.0

* **Bug fix** The preload cache in `FDBRecordStore` now invalidates entries corresponding to updated records. [(Issue #494)](https://github.com/FoundationDB/fdb-record-layer/issues/494)
* **Feature** Include index subspace key in "Attempted to make unbuilt index readable" message [(Issue #470)](https://github.com/FoundationDB/fdb-record-layer/issues/470)

### 2.5.53.0

* **Feature** `FDBMetaDataStore` class now has convenience methods for adding and deprecating record types and fields [(Issue #376)](https://github.com/FoundationDB/fdb-record-layer/issues/376)
* All changes from version [2.5.49.16](#254916)

### 2.5.52.0

* **Bug fix** KeyValueLogMessage now converts `"` to `'` in values [(Issue #472)](https://github.com/FoundationDB/fdb-record-layer/issues/472)
* **Feature** Add `RecordMetaDataBuilder.addFormerIndex` [(Issue #485)](https://github.com/FoundationDB/fdb-record-layer/issues/485)
* **Deprecated** The `asyncToSync` method of the `OnlineIndexer` has been marked `INTERNAL` [(Issue #474)](https://github.com/FoundationDB/fdb-record-layer/issues/474)

### 2.5.51.0

* **Bug fix** `OnlineIndexer` fails to `getPrimaryKeyBoundaries` when there is no boundary [(Issue #460)](https://github.com/FoundationDB/fdb-record-layer/issues/460)
* **Bug fix** The `markReadableIfBuilt` method of `OnlineIndexer` now waits for the index to be marked readable before returning [(Issue #468)](https://github.com/FoundationDB/fdb-record-layer/issues/468)

### 2.5.50.0

* **Feature** Add methods in `OnlineIndexer` to support building an index in parallel [(Issue #453)](https://github.com/FoundationDB/fdb-record-layer/issues/453)

### 2.5.49.16

* **Feature** OnlineIndexer logs number of records scanned [(Issue #479)](https://github.com/FoundationDB/fdb-record-layer/issues/479)
* **Feature** OnlineIndexer includes range being built in retry logs [(Issue #480)](https://github.com/FoundationDB/fdb-record-layer/issues/480)

### 2.5.49.0

* **Feature** Add an `AsyncIteratorCursor` between `IteratorCursor` and `KeyValueCursor` [(Issue #449)](https://github.com/FoundationDB/fdb-record-layer/issues/449)
* **Feature** OnlineIndexer can increase limit after successful range builds [(Issue #444)](https://github.com/FoundationDB/fdb-record-layer/issues/444)

### 2.5.48.0

* **Bug fix** Use ContextRestoringExecutor for FDBDatabaseRunner [(Issue #436)](https://github.com/FoundationDB/fdb-record-layer/issues/436)
* **Feature** Add a method to get primary key boundaries in `FDBRecordStore` [(Issue #439)](https://github.com/FoundationDB/fdb-record-layer/issues/439)
* All changes from version [2.5.44.14](#254414)
* All changes from version [2.5.44.15](#254415)

### 2.5.47.0

* **Feature** `RankedSet` and the `RANK` and `TIME_WINDOW_LEADERBOARD` index types that use it now support operations for getting the rank of a score regardless of whether the set contains that value [(Issue #425)](https://github.com/FoundationDB/fdb-record-layer/issues/425), [(Issue #426)](https://github.com/FoundationDB/fdb-record-layer/issues/426)

### 2.5.46.0

* **Bug fix** Record type and index subspace keys with identical serializations are now validated for collisions [(Issue #394)](https://github.com/FoundationDB/fdb-record-layer/issues/394)
* **Bug fix** Byte scan limit now reliably throws exceptions when `ExecuteProperties.failOnScanLimitReached` is `true` [(Issue #422)](https://github.com/FoundationDB/fdb-record-layer/issues/422)
* **Feature** By default, `FDBMetaDataStore`s are now initialized with an extension registry with all extensions from `record_metadata_options.proto` [(Issue #352)](https://github.com/FoundationDB/fdb-record-layer/issues/352)
* **Feature** `FDBMetaDataStore` class now has convenience methods for `addIndex`, `dropIndex` and `updateRecords` [(Issue #281)](https://github.com/FoundationDB/fdb-record-layer/issues/281)
* **Feature** Index subspace keys can now be assigned based on a counter [(Issue #11)](https://github.com/FoundationDB/fdb-record-layer/issues/11)

### 2.5.45.0

* **Bug fix** The `AsyncLoadingCache` could cache exceptional futures in rare scenarios [(Issue #395)](https://github.com/FoundationDB/fdb-record-layer/issues/395)
* **Feature** A `MetaDataEvolutionValidator` now can be used to ensure that meta-data changes are compatible with the [schema evolution guidelines](SchemaEvolution.md) [(Issue #85)](https://github.com/FoundationDB/fdb-record-layer/issues/85)

### 2.5.44.15

* **Bug fix** The `UnorderedUnionCursor` should now propagate errors from its children instead of sometimes swallowing the exception [(Issue #437)](https://github.com/FoundationDB/fdb-record-layer/issues/437)

### 2.5.44.14

* **Feature** Optionally log successful progress in OnlineIndexer [(Issue #429)](https://github.com/FoundationDB/fdb-record-layer/issues/429)

### 2.5.44.0

* **Feature** The `BooleanNormalizer` now gives up early if given an expression that is too complex [(Issue #356)](https://github.com/FoundationDB/fdb-record-layer/issues/356)

### 2.5.43.0

* **Bug fix** ChainedCursor does not obey byte/record/time scan limits [(Issue #358)](https://github.com/FoundationDB/fdb-record-layer/issues/358)
* **Bug fix** `FDBRecordStore.IndexUniquenessCheck.check` needs to be async [(Issue #357)](https://github.com/FoundationDB/fdb-record-layer/issues/357)
* **Bug fix** The `TimeLimitedCursor` could throw an error when setting its result's `NoNextReason` if the inner cursor was exhausted exactly as the time limit was reached [(Issue #380)](https://github.com/FoundationDB/fdb-record-layer/issues/380)
* **Feature** Collating indexes [(Issue #249)](https://github.com/FoundationDB/fdb-record-layer/issues/249)

### 2.5.42.0

* **Feature** Build record meta-data using user's local / evolved meta-data [(Issue #3)](https://github.com/FoundationDB/fdb-record-layer/issues/3)
* **Feature** Validation checks now reject a `RecordMetaData` object that defines no record types [(Issue #354)](https://github.com/FoundationDB/fdb-record-layer/issues/354)
* **Feature** A new cursor type allows for intersecting cursors with incompatible orderings [(Issue #336)](https://github.com/FoundationDB/fdb-record-layer/issues/336)
* **Feature** The text search query API now exposes `containsAllPrefixes` and `containsAnyPrefix` predicates [(Issue #343)](https://github.com/FoundationDB/fdb-record-layer/issues/343)

### 2.5.41.0

* **Bug fix** Directory layer cache size was accidentally defaulted to zero [(Issue #251)](https://github.com/FoundationDB/fdb-record-layer/issues/251)
* **Performance** Remove blocking calls from LocatableResolver constructors [(Issue #261)](https://github.com/FoundationDB/fdb-record-layer/issues/261)
* **Feature** Tracing diagnostics to detect blocking calls in an asynchronous context [(Issue #262)](https://github.com/FoundationDB/fdb-record-layer/issues/262)
* **Feature** New limit on the number of bytes scanned while executing a cursor [(Issue #349)](https://github.com/FoundationDB/fdb-record-layer/issues/349)

### 2.5.40.0

* All changes from version [2.3.32.13](#233213)

### 2.5.38.0

* **Feature** A KPI to track occurrences of index entries that do not point to valid records [(Issue #310)](https://github.com/FoundationDB/fdb-record-layer/issues/310)
* **Feature** The shaded artifacts now include the `fdb-extensions` library and no longer include guava as a transitive dependency [(Issue #329)](https://github.com/FoundationDB/fdb-record-layer/issues/329)

### 2.5.37.0

* **Feature** The `TextCursor` class now reports metrics on keys read [(Issue #242)](https://github.com/FoundationDB/fdb-record-layer/issues/242)
* **Breaking change** Typed record stores are now wrappers around generic record stores, and several classes no longer take a type parameter [(Issue #165)](https://github.com/FoundationDB/fdb-record-layer/issues/165)
* All changes from version [2.4.35.12](#243512)

## 2.4

### Features

The `RecordCursor` API has been reworked to make using continuations safer and less error prone as well as generally making safer use easier. Previously, a continuation could be retrieved from a `RecordCursor` by calling the `getContinuation` method. However, this method was only legal to call at certain times which made it painful and error-prone to use in asynchronous contexts. (Similar problems existed with the `getNoNextReason` method.) The new API is designed to make correct use more natural. Users are now encouraged to access elements through the new `onNext` method. This method returns the next element of the cursor if one exists or a reason why the cursor cannot return an element if it cannot. It also will always return a valid continuation that can be used to resume the cursor. As the `RecordCursor` interface is fairly fundamental to using the Record Layer, the old API has not yet been deprecated.

### Breaking Changes

The `GlobalDirectoryResolverFactory` class was removed. This is part of a larger effort to migrate away from the `ScopedDirectoryLayer` class in favor of the `ExtendedDirectoryLayer` class when resolving `DirectoryLayerDirectories` as part of a record store's `KeySpacePath`. Users can still access the global directory layer by calling `ExtendedDirectoryLayer.global()`.

The version of the Protocol Buffers dependency was updated to 2.5.0 and 3.6.1 for artifacts declaring proto2 and proto3 dependencies respectively. While the on-disk format of those versions is backwards-compatible with prior versions, the generated Java files may differ in incompatible ways. Users may therefore need to update their own Protocol Buffer dependencies to the new versions and regenerate any generated Java files created using prior versions.

### Newly Deprecated

The `KeySpacePath` class previously required an `FDBRecordContext` at object creation time. This was used to then resolve certain elements of the path and replace them with interned integers stored by the directory layer within the FoundationDB cluster. However, this meant that a `KeySpacePath` could not outlive a single transaction and therefore could not be reused when connecting to the same record store multiple times. To address this, `KeySpacePath`s should now be constructed without a transaction context, and new methods that do take an `FDBRecordContext` should be used to resolve a path into a subspace or tuple. The older constructor and methods have been deprecated.

Several constructors of the `RecordMetaDataBuilder` class have been deprecated. Users should transition to calling `RecordMetaData.newBuilder()` instead and calling the appropriate setter methods to specify the record descriptor or `MetaData` proto message. This new pattern allows for additional control as to which transitive dependencies of the record file descriptor are serialized into `MetaData` proto message as well as allowing for additional optional parameters to be added in the future in a backwards-compatible way.

### 2.4.36.0

* **Feature** A new RecordCursor API makes continuations less error-prone and safe use easier [(Issue #109)](https://github.com/FoundationDB/fdb-record-layer/issues/109)
* All changes from version [2.4.35.11](#243511)

### 2.4.35.12

* **Bug fix** The visibility of the `PathValue` class has been increased to `public` to match the visibility of the `resolveAsync` method of `KeySpacePath` [(Issue #266)](https://github.com/FoundationDB/fdb-record-layer/issues/266)

### 2.4.35.11

* **Bug fix** The FlatMapPipelinedCursor could return a null continuation when the inner cursor was done but was not ready immediately [(Issue #255)](https://github.com/FoundationDB/fdb-record-layer/issues/255)
* **Feature** The `RecordMetaDataBuilder` now performs additional validation by default before returning a `RecordMetaData` [(Issue #201)](https://github.com/FoundationDB/fdb-record-layer/issues/201)
* **Feature** Including a repeated field within a meta-data's union descriptor now results in an explicit error [(Issue #237)](https://github.com/FoundationDB/fdb-record-layer/issues/237)
* All changes from version [2.3.32.10](#233210)

### 2.4.35.0

* **Feature** The experimental `SizeStatisticsCollector` class was added for collecting statistics about record stores and indexes [(Issue #149)](https://github.com/foundationdb/fdb-record-layer/issues/149)
* **Feature** Key expressions were added for accessing elements of Protocol Buffer map fields [(Issue #89)](https://github.com/FoundationDB/fdb-record-layer/issues/89)
* **Feature** `MetaData` proto messages can now specify transitive dependencies and therefore support self-contained meta-data definitions [(Issue #114)](https://github.com/FoundationDB/fdb-record-layer/issues/114)
* **Feature** Appropriate covering indexes will now be chosen when specified with concatenated fields [(Issue #212)](https://github.com/FoundationDB/fdb-record-layer/issues/212)
* **Feature** The `KeySpacePath` class no longer includes a transaction object and old code paths are deprecated [(Issue #151)](https://github.com/FoundationDB/fdb-record-layer/issues/151)
* All changes from versions [2.3.32.8](#23328) and [2.3.32.9](#23329)

### 2.4.34.0

* **Feature** `KeySpacePath`s now support listing selected ranges [(Issue #199)](https://github.com/foundationdb/fdb-record-layer/issues/199)

### 2.4.33.0

* **Breaking change** Protobuf dependencies updated to versions 2.5.0 and 3.6.1 [(PR #251)](https://github.com/FoundationDB/fdb-record-layer/pull/215)
* **Breaking change** Support removed for migrating from the global directory layer [(Issue #202)](https://github.com/foundationdb/fdb-record-layer/issues/202)

## 2.3

### Features

The behavior of creating a new record store and opening it with the `createOrOpen` method has been made safer in this version. Previously, a record store that had not been properly initialized may be missing header information describing, for example, what meta-data and format version was used when the store was last opened. This meant that during format version upgrades, a store might be upgraded to a newer format version without going through the proper upgrade procedure. By default, `createOrOpen` now will throw an error if it finds a record store with data but no header, which is indicative of this kind of error. This should protect users from then writing corrupt data to the store and more easily detect these kinds of inconsistencies.

### Breaking Changes

The `OnlineIndexBuilder` has been renamed to the `OnlineIndexer`. This was to accommodate a new builder class for the `OnlineIndexer` as its constructors had become somewhat cumbersome. Users should be able to change the name of that class where referenced and to react to this change.

### Newly Deprecated

As the `Index` class now tracks the created and last modified version separately, the `getVersion` method has been deprecated. Users should switch to using `getAddedVersion` and `getLastModifiedVersion` as appropriate.

### 2.3.32.13

* **Bug fix** The `UnorderedUnionCursor` now continues returning results until all children have hit a limit or are exhausted [(Issue #332)](https://github.com/FoundationDB/fdb-record-layer/issues/332)

### 2.3.32.10

* **Bug fix** The FlatMapPipelinedCursor could return a null continuation when the inner cursor was done but was not ready immediately [(Issue #255)](https://github.com/FoundationDB/fdb-record-layer/issues/255)
* **Feature** Accessing a non-empty record store without its header now throws an error by default [(Issue #257)](https://github.com/FoundationDB/fdb-record-layer/issues/257)

### 2.3.32.9

* **Bug fix** The `FlatMapPipelinedCursor` could return a null continuation when the outer cursor returned no results [(Issue #240)](https://github.com/FoundationDB/fdb-record-layer/issues/240)
* **Bug fix** The `IntersectionCursor` could return a null continuation if a child cursor hit an in-band limit at the wrong time [(Issue #241)](https://github.com/FoundationDB/fdb-record-layer/issues/114)

### 2.3.32.8

* All changes from version [2.2.29.7](#22297)

### 2.3.32.0

* **Feature** Indexes and FormerIndexes now remember additional meta-data about when an index was created or last modified and what its name was [(Issue #103)](https://github.com/FoundationDB/fdb-record-layer/issues/103)

### 2.3.30.0

* **Bug fix** The `MetaDataValidator` now validates the primary key expression of each record type [(Issue #188)](https://github.com/FoundationDB/fdb-record-layer/issues/188)
* **Feature** The OnlineIndexer class now utilizes a builder pattern to make setting up index rebuilds more straightforward [(Issue #147)](https://github.com/FoundationDB/fdb-record-layer/issues/147)
* **Feature** The `FDBRecordStore` class now has a method for checking whether with a given primary key exists in the record store [(Issue #196)](https://github.com/FoundationDB/fdb-record-layer/issues/196)
* **Feature** The FDBReverseDirectoryCache now logs its metrics [(Issue #12)](https://github.com/FoundationDB/fdb-record-layer/issues/12)

## 2.2

### Features

The `FDBRecordStore` class now has additional methods for saving records that can check pre-conditions about whether a record with the same primary key as the new record does or does not already exist in the record store before saving. For example, the `insertRecord` method will throw an error if there is already a record present while `updateRecord` will throw an error if there is not already a record present (or if the type changes). Users are encouraged to switch to these methods to avoid accidentally deleting data if they can reason about whether a record does or does not exist prior to saving it. There are asynchronous variants of all of the new methods, and the existing `saveRecord` method remains available without any changes.

A new query plan, the `RecordQueryUnorderedUnionPlan`, allows the planner to produce union plans with “incompatibly ordered” subplans. In particular, the planner was previously only able of producing a union plan if all of its cursors were guaranteed to return records in the same order. For example, if there were one index on some field `a` of some record type and another on field `b` of that type, then the query planner would produce a union plan if the query were of the form:

```java
Query.or(Query.field("a").equalsValue(value1), Query.field("b").equalsValue(value2))
```

(In particular, it would plan two index scans over the indexes on `a` and `b` and then take their union. Each index scan returned results ordered by the primary key of the records, so the subplans were “compatibly ordered”.)  However, it could *not* handle a query like this with a union:

```java
Query.or(Query.field("a").lessThan(value1), Query.field("b").greaterThan(value2))
```

This would instead result in a plan that scanned the full record store. (In this case, the two candidate index scans would each return records in a different order—one index scan by the value of the field `a` and the other index scan by the value of the field `b`.) The new query plan can handle subplans that return results in any order and essentially returns results as soon as any subplan returns a result. The trade-off is that unlike a `RecordQueryUnionPlan`, the `RecordQueryUnorderedUnionPlan `does *not* remove duplicates. This means that: (1) if the query is run with the `setRemoveDuplicates` flag set to `true` (as it is by default) then there will almost certainly be a `RecordQueryUnorderedPrimaryKeyDistinctPlan` as part of the query plan (which is more memory intensive) and (2) duplicates are never removed across continuation boundaries.

### Breaking Changes

Index options have been refactored into their own class (appropriately titled the `IndexOptions` class). Option names and their semantics were preserved, but users who referenced the options via the constants in the `Index` class should transition their code to reference them through the `IndexOptions` class.

### 2.2.29.7

* **Bug fix** The `FlatMapPipelinedCursor` could return a null continuation when the inner cursor completed for an in-band reason even when not exhausted [(Issue #222)](https://github.com/FoundationDB/fdb-record-layer/issues/222)

### 2.2.29.0

* **Bug fix** Scans by record type key were sometimes preferred by the planner in inappropriate circumstances [(Issue #191)](https://github.com/FoundationDB/fdb-record-layer/issues/191)

### 2.2.28.0

* **Feature** A new union cursor and plan allows for incompatibly ordered plans to be executed without a full table scan [(Issue #148)](https://github.com/FoundationDB/fdb-record-layer/issues/148)

### 2.2.27.0

* **Feature** The logging level for text indexing was decreased from INFO to DEBUG [(Issue #183)](https://github.com/FoundationDB/fdb-record-layer/issues/183)

### 2.2.26.0

* **Peformance** Get range queries for unsplitting records in single-record requests are now done at the `WANT_ALL` streaming mode [(Issue #181)](https://github.com/FoundationDB/fdb-record-layer/issues/181)
* **Feature** Variants of the saveRecord method were added to the FDBRecordStore class to check whether records exist before saving a new record [(Issue #115)](https://github.com/FoundationDB/fdb-record-layer/issues/115)

### 2.2.25.0

* **Feature** A streaming mode can now be given to the `ScanProperties`  object so that users can optimize certain queries [(Issue #173)](https://github.com/FoundationDB/fdb-record-layer/issues/173)
* **Feature** Additional methods on the RecordMetaData class allow the user to supply strings for record type names [(Issue #157)](https://github.com/FoundationDB/fdb-record-layer/issues/157)
* **Feature** Constants defined for index options have been moved from the Index to IndexOptions class [(Issue #134)](https://github.com/FoundationDB/fdb-record-layer/issues/134)
* **Feature** The Record Layer can now be built and run using Java 11 [(Issue #142)](https://github.com/FoundationDB/fdb-record-layer/issues/142)
* **Feature** A text index can now be configured not to write position lists to save space [(Issue #144)](https://github.com/FoundationDB/fdb-record-layer/issues/144)
* **Feature** The number of levels used within a `RankedSet`'s skip list can now be configured [(Issue #95)](https://github.com/FoundationDB/fdb-record-layer/issues/95)

## 2.1

### Features

A new key expression type on the “record type” of a record allows the user to lay their data out in a way that is more akin to the way tables are laid out in a traditional relational database. In particular, if the user prefixes all primary keys with this expression type, then each record type will live in contiguous segments within the database. This can speed up index build times (as only the range containing the records of the corresponding time needs to be scanned) and improve query performance without secondary indexes. As part of this work, the user can specify a shortened “record type key” as part of the record type definition so that the cost is typically only two bytes per key.

The capability and reliability of text queries on more sophisticated indexes has been greatly improved. In particular, it allows for the user to specify queries on a map field that query on the value of portion of the map (when grouped by key) as well as choosing to produce a covering plan if the text index covers all of the required fields of a given query. Queries can also be more reliably combined with other predicates through an “and” or “or” clause.

### 2.1.23.0

* **Performance** The RankedSet data structure now adds fewer conflict ranges by being more selective about initializing each level [(Issue #124)](https://github.com/FoundationDB/fdb-record-layer/issues/124)

### 2.1.22.0

* **Performance** The RankedSet data structure now adds fewer conflict ranges when inserting or removing elements from the structure [(Issue #122](https://github.com/FoundationDB/fdb-record-layer/issues/122)[)](https://github.com/FoundationDB/fdb-record-layer/issues/122)
* **Feature** The Record Layer now publishes a second set of artifacts which shade their guava and Protocol Buffer dependencies [(Issue #73)](https://github.com/FoundationDB/fdb-record-layer/issues/73)

### 2.1.21.0

* **Feature** Queries can now ask whether a nested message field is null [(Issue #136)](https://github.com/FoundationDB/fdb-record-layer/issues/136)

### 2.1.20.0

* **Performance** “Or” predicates can now be used with text queries without always reverting to a full scan of the record store [(Issue #19)](https://github.com/FoundationDB/fdb-record-layer/issues/19)

### 2.1.19.0

* **Bug fix** Multi-type text indexes now add type predicates if the query only requires a subset of the types on which the index is defined [(Issue #126)](https://github.com/FoundationDB/fdb-record-layer/issues/126)
* **Bug fix** Combining a “not” predicate with a text query would previously throw an error during planning [(Issue #127)](https://github.com/FoundationDB/fdb-record-layer/issues/127)
* All changes from version [2.1.14.6](#21146)

### 2.1.18.0

* **Feature** Add a strict compatibility mode for the query-planning `IndexScanPreference` option [(Issue #119)](https://github.com/FoundationDB/fdb-record-layer/issues/119)

### 2.1.17.0

* **Bug fix** Certain predicates could result in an error to be thrown during planning when combined with text index scans [(Issue #117)](https://github.com/FoundationDB/fdb-record-layer/issues/117)

### 2.1.15.0

* **Feature** Text indexes now support querying the values of maps [(Issue #24)](https://github.com/FoundationDB/fdb-record-layer/issues/24)
* **Bug fix** The FDBDatabase class now correctly threads through the datacenter ID if specified [(Issue #106)](https://github.com/FoundationDB/fdb-record-layer/issues/106)

### 2.1.14.6

* **Feature** The time window leaderboard index now emits additional KPIs [(Issue #105)](https://github.com/FoundationDB/fdb-record-layer/issues/105)
* **Feature** Add a strict compatibility mode for the query-planning `IndexScanPreference` option [(Issue #119)](https://github.com/FoundationDB/fdb-record-layer/issues/119)

### 2.1.14.0

* **Bug fix** The planner previously would chose to use a FanOut index even if this could result in missing or duplicated entries in certain circumstances [(Issue #81)](https://github.com/FoundationDB/fdb-record-layer/issues/81)
* **Feature** Covering index plans have a more human-readable string representation [(PR #77)](https://github.com/FoundationDB/fdb-record-layer/pull/77)

### 2.1.13.0

* **Bug fix** A `FanOut` index could have been chosen by the query planner if no other index existed instead of a record scan even though that could have resulted in missing results [(Issue #75)](https://github.com/FoundationDB/fdb-record-layer/issues/75)

### 2.1.12.0

* **Feature** Text indexes can now be included as part of covering index plans if all required results in the query are covered by the index [(Issue #25)](https://github.com/FoundationDB/fdb-record-layer/issues/25)

### 2.1.11.0

* **Feature** Records can now be preloaded and cached to acheive better pipelining in otherwise blocking contexts [(PR #72)](https://github.com/FoundationDB/fdb-record-layer/pull/72)

### 2.1.10.0

* **Feature** A new record type key expression allows for structuring data in a record store more akin to how tables are stored in a traditional relational database [(Issue #27)](https://github.com/FoundationDB/fdb-record-layer/issues/27)<|MERGE_RESOLUTION|>--- conflicted
+++ resolved
@@ -42,7 +42,12 @@
 // end next release
 -->
 
-<<<<<<< HEAD
+## 2.10
+
+### Breaking Changes
+
+In this realase, the various implementations of the `RecordQueryPlan` interface have  moved to API stability level `INTERNAL`. This means that individual implementations may change without notice. Clients that are not creating `RecordQueryPlan` objects directly (but instead using the planner to create plans) should not be affected.
+
 ### 2.10.180.0
 
 * **Bug fix** LiteralKeyExpression should ignore Value for planHash and queryHash [(Issue #1273)](https://github.com/FoundationDB/fdb-record-layer/issues/1273)
@@ -58,13 +63,6 @@
 ### 2.10.177.0
 
 * Add indexing method to build 'index online log' message [(Issue #1242)](https://github.com/FoundationDB/fdb-record-layer/issues/1242)
-=======
-## 2.10
-
-### Breaking Changes
-
-In this realase, the various implementations of the `RecordQueryPlan` interface have  moved to API stability level `INTERNAL`. This means that individual implementations may change without notice. Clients that are not creating `RecordQueryPlan` objects directly (but instead using the planner to create plans) should not be affected.
->>>>>>> 5f0e8dd5
 
 ### 2.10.169.0
 
