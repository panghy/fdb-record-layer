--- conflicted
+++ resolved
@@ -51,11 +51,7 @@
       </value>
     </option>
   </component>
-<<<<<<< HEAD
-  <component name="ProjectRootManager" version="2" languageLevel="JDK_1_8" project-jdk-name="11" project-jdk-type="JavaSDK">
-=======
   <component name="ProjectRootManager" version="2" languageLevel="JDK_11" default="true" project-jdk-name="11" project-jdk-type="JavaSDK">
->>>>>>> 862a9fae
     <output url="file://$PROJECT_DIR$/out" />
   </component>
 </project>